# Copyright (C) 2014 Red Hat, Inc.
#
# Licensed under the Apache License, Version 2.0 (the "License"); you may
# not use this file except in compliance with the License. You may obtain
# a copy of the License at
#
#      http://www.apache.org/licenses/LICENSE-2.0
#
# Unless required by applicable law or agreed to in writing, software
# distributed under the License is distributed on an "AS IS" BASIS, WITHOUT
# WARRANTIES OR CONDITIONS OF ANY KIND, either express or implied. See the
# License for the specific language governing permissions and limitations
# under the License.

import logging
import os
import select
import shutil
import socket
import subprocess
<<<<<<< HEAD
import sys
import tempfile
=======
>>>>>>> 4eef58c5
import threading
import time
import uuid

from oslo_utils import importutils
from six import moves
from string import Template
import testtools

import oslo_messaging
from oslo_messaging.tests import utils as test_utils

# TODO(kgiusti) Conditionally run these tests only if the necessary
# dependencies are installed.  This should be removed once the proton libraries
# are available in the base repos for all supported platforms.
pyngus = importutils.try_import("pyngus")
if pyngus:
    from oslo_messaging._drivers.amqp1_driver.addressing \
        import AddresserFactory
    from oslo_messaging._drivers.amqp1_driver.addressing \
        import LegacyAddresser
    from oslo_messaging._drivers.amqp1_driver.addressing \
        import RoutableAddresser
    import oslo_messaging._drivers.impl_amqp1 as amqp_driver

# The Cyrus-based SASL tests can only be run if the installed version of proton
# has been built with Cyrus SASL support.
_proton = importutils.try_import("proton")
CYRUS_ENABLED = (pyngus and pyngus.VERSION >= (2, 0, 0) and _proton
                 and getattr(_proton.SASL, "extended", lambda: False)())

LOG = logging.getLogger(__name__)


def _wait_until(predicate, timeout):
    deadline = timeout + time.time()
    while not predicate() and deadline > time.time():
        time.sleep(0.1)


class _ListenerThread(threading.Thread):
    """Run a blocking listener in a thread."""
    def __init__(self, listener, msg_count, msg_ack=True):
        super(_ListenerThread, self).__init__()
        self.listener = listener
        self.msg_count = msg_count
        self._msg_ack = msg_ack
        self.messages = moves.queue.Queue()
        self.daemon = True
        self.started = threading.Event()
        self._done = False
        self.start()
        self.started.wait()

    def run(self):
        LOG.debug("Listener started")
        self.started.set()
        while not self._done:
            for in_msg in self.listener.poll(timeout=0.5):
                self.messages.put(in_msg)
                self.msg_count -= 1
                self._done = self.msg_count == 0
                if self._msg_ack:
                    in_msg.acknowledge()
                    if in_msg.message.get('method') == 'echo':
                        in_msg.reply(reply={'correlation-id':
                                            in_msg.message.get('id')})
                else:
                    in_msg.requeue()

        LOG.debug("Listener stopped")

    def get_messages(self):
        """Returns a list of all received messages."""
        msgs = []
        try:
            while True:
                m = self.messages.get(False)
                msgs.append(m)
        except moves.queue.Empty:
            pass
        return msgs

    def kill(self, timeout=30):
        self._done = True
        self.join(timeout)


@testtools.skipUnless(pyngus, "proton modules not present")
class TestProtonDriverLoad(test_utils.BaseTestCase):

    def setUp(self):
        super(TestProtonDriverLoad, self).setUp()
        self.messaging_conf.transport_driver = 'amqp'

    def test_driver_load(self):
        transport = oslo_messaging.get_transport(self.conf)
        self.assertIsInstance(transport._driver,
                              amqp_driver.ProtonDriver)


class _AmqpBrokerTestCase(test_utils.BaseTestCase):
    """Creates a single FakeBroker for use by the tests"""
    @testtools.skipUnless(pyngus, "proton modules not present")
    def setUp(self):
        super(_AmqpBrokerTestCase, self).setUp()
        self._broker = FakeBroker(self.conf.oslo_messaging_amqp)
        self._broker_addr = "amqp://%s:%d" % (self._broker.host,
                                              self._broker.port)
        self._broker_url = oslo_messaging.TransportURL.parse(
            self.conf, self._broker_addr)

    def tearDown(self):
        super(_AmqpBrokerTestCase, self).tearDown()
        if self._broker:
            self._broker.stop()


class _AmqpBrokerTestCaseAuto(_AmqpBrokerTestCase):
    """Like _AmqpBrokerTestCase, but starts the broker"""
    @testtools.skipUnless(pyngus, "proton modules not present")
    def setUp(self):
        super(_AmqpBrokerTestCaseAuto, self).setUp()
        self._broker.start()


class TestAmqpSend(_AmqpBrokerTestCaseAuto):
    """Test sending and receiving messages."""

    def test_driver_unconnected_cleanup(self):
        """Verify the driver can cleanly shutdown even if never connected."""
        driver = amqp_driver.ProtonDriver(self.conf, self._broker_url)
        driver.cleanup()

    def test_listener_cleanup(self):
        """Verify unused listener can cleanly shutdown."""
        driver = amqp_driver.ProtonDriver(self.conf, self._broker_url)
        target = oslo_messaging.Target(topic="test-topic")
        listener = driver.listen(target, None, None)._poll_style_listener
        self.assertIsInstance(listener, amqp_driver.ProtonListener)
        driver.cleanup()

    def test_send_no_reply(self):
        driver = amqp_driver.ProtonDriver(self.conf, self._broker_url)
        target = oslo_messaging.Target(topic="test-topic")
        listener = _ListenerThread(
            driver.listen(target, None, None)._poll_style_listener, 1)
        rc = driver.send(target, {"context": True},
                         {"msg": "value"}, wait_for_reply=False)
        self.assertIsNone(rc)
        listener.join(timeout=30)
        self.assertFalse(listener.isAlive())
<<<<<<< HEAD
        self.assertEqual(listener.messages.get().message, {"msg": "value"})

        predicate = lambda: (self._broker.sender_link_ack_count == 1)
        _wait_until(predicate, 30)
        self.assertTrue(predicate())

=======
        self.assertEqual({"msg": "value"}, listener.messages.get().message)
>>>>>>> 4eef58c5
        driver.cleanup()

    def test_send_exchange_with_reply(self):
        driver = amqp_driver.ProtonDriver(self.conf, self._broker_url)
        target1 = oslo_messaging.Target(topic="test-topic", exchange="e1")
        listener1 = _ListenerThread(
            driver.listen(target1, None, None)._poll_style_listener, 1)
        target2 = oslo_messaging.Target(topic="test-topic", exchange="e2")
        listener2 = _ListenerThread(
            driver.listen(target2, None, None)._poll_style_listener, 1)

        rc = driver.send(target1, {"context": "whatever"},
                         {"method": "echo", "id": "e1"},
                         wait_for_reply=True,
                         timeout=30)
        self.assertIsNotNone(rc)
        self.assertEqual('e1', rc.get('correlation-id'))

        rc = driver.send(target2, {"context": "whatever"},
                         {"method": "echo", "id": "e2"},
                         wait_for_reply=True,
                         timeout=30)
        self.assertIsNotNone(rc)
        self.assertEqual('e2', rc.get('correlation-id'))

        listener1.join(timeout=30)
        self.assertFalse(listener1.isAlive())
        listener2.join(timeout=30)
        self.assertFalse(listener2.isAlive())
        driver.cleanup()

    def test_messaging_patterns(self):
        """Verify the direct, shared, and fanout message patterns work."""
        driver = amqp_driver.ProtonDriver(self.conf, self._broker_url)
        target1 = oslo_messaging.Target(topic="test-topic", server="server1")
        listener1 = _ListenerThread(
            driver.listen(target1, None, None)._poll_style_listener, 4)
        target2 = oslo_messaging.Target(topic="test-topic", server="server2")
        listener2 = _ListenerThread(
            driver.listen(target2, None, None)._poll_style_listener, 3)

        shared_target = oslo_messaging.Target(topic="test-topic")
        fanout_target = oslo_messaging.Target(topic="test-topic",
                                              fanout=True)
        # this should go to only one server:
        driver.send(shared_target, {"context": "whatever"},
                    {"method": "echo", "id": "either-1"},
                    wait_for_reply=True)
        self.assertEqual(1, self._broker.topic_count)
        self.assertEqual(1, self._broker.direct_count)  # reply

        # this should go to the other server:
        driver.send(shared_target, {"context": "whatever"},
                    {"method": "echo", "id": "either-2"},
                    wait_for_reply=True)
        self.assertEqual(2, self._broker.topic_count)
        self.assertEqual(2, self._broker.direct_count)  # reply

        # these should only go to listener1:
        driver.send(target1, {"context": "whatever"},
                    {"method": "echo", "id": "server1-1"},
                    wait_for_reply=True)

        driver.send(target1, {"context": "whatever"},
                    {"method": "echo", "id": "server1-2"},
                    wait_for_reply=True)
        self.assertEqual(6, self._broker.direct_count)  # 2X(send+reply)

        # this should only go to listener2:
        driver.send(target2, {"context": "whatever"},
                    {"method": "echo", "id": "server2"},
                    wait_for_reply=True)
        self.assertEqual(8, self._broker.direct_count)

        # both listeners should get a copy:
        driver.send(fanout_target, {"context": "whatever"},
                    {"method": "echo", "id": "fanout"})

        listener1.join(timeout=30)
        self.assertFalse(listener1.isAlive())
        listener2.join(timeout=30)
        self.assertFalse(listener2.isAlive())
        self.assertEqual(1, self._broker.fanout_count)

        listener1_ids = [x.message.get('id') for x in listener1.get_messages()]
        listener2_ids = [x.message.get('id') for x in listener2.get_messages()]

        self.assertTrue('fanout' in listener1_ids and
                        'fanout' in listener2_ids)
        self.assertTrue('server1-1' in listener1_ids and
                        'server1-1' not in listener2_ids)
        self.assertTrue('server1-2' in listener1_ids and
                        'server1-2' not in listener2_ids)
        self.assertTrue('server2' in listener2_ids and
                        'server2' not in listener1_ids)
        if 'either-1' in listener1_ids:
            self.assertTrue('either-2' in listener2_ids and
                            'either-2' not in listener1_ids and
                            'either-1' not in listener2_ids)
        else:
            self.assertTrue('either-2' in listener1_ids and
                            'either-2' not in listener2_ids and
                            'either-1' in listener2_ids)

        predicate = lambda: (self._broker.sender_link_ack_count == 12)
        _wait_until(predicate, 30)
        self.assertTrue(predicate())

        driver.cleanup()

    def test_send_timeout(self):
        """Verify send timeout."""
        driver = amqp_driver.ProtonDriver(self.conf, self._broker_url)
        target = oslo_messaging.Target(topic="test-topic")
        listener = _ListenerThread(
            driver.listen(target, None, None)._poll_style_listener, 1)

        # the listener will drop this message:
        self.assertRaises(oslo_messaging.MessagingTimeout,
                          driver.send, target,
                          {"context": "whatever"},
                          {"method": "drop"},
                          wait_for_reply=True,
                          timeout=1.0)
        listener.join(timeout=30)
        self.assertFalse(listener.isAlive())
        driver.cleanup()

    def test_released_send(self):
        """Verify exception thrown if send Nacked."""
        driver = amqp_driver.ProtonDriver(self.conf, self._broker_url)
        target = oslo_messaging.Target(topic="no listener")

        # the broker will send a nack:
        self.assertRaises(oslo_messaging.MessageDeliveryFailure,
                          driver.send, target,
                          {"context": "whatever"},
                          {"method": "drop"},
                          wait_for_reply=True,
                          timeout=1.0)
        driver.cleanup()

    def test_send_not_acked(self):
        """Verify exception thrown if send Nacked."""
        driver = amqp_driver.ProtonDriver(self.conf, self._broker_url)
        # TODO(kgiusti): update when in config:
        driver._default_send_timeout = 2
        target = oslo_messaging.Target(topic="!no-ack!")

        # the broker will silently discard:
        self.assertRaises(oslo_messaging.MessageDeliveryFailure,
                          driver.send, target,
                          {"context": "whatever"},
                          {"method": "drop"},
                          wait_for_reply=False)
        driver.cleanup()

    def test_call_late_reply(self):
        """What happens if reply arrives after timeout?"""

        class _SlowResponder(_ListenerThread):
            def __init__(self, listener, delay):
                self._delay = delay
                super(_SlowResponder, self).__init__(listener, 1)

            def run(self):
                self.started.set()
                while not self._done:
                    for in_msg in self.listener.poll(timeout=0.5):
                        time.sleep(self._delay)
                        in_msg.acknowledge()
                        in_msg.reply(reply={'correlation-id':
                                            in_msg.message.get('id')})
                        self.messages.put(in_msg)
                        self._done = True

        driver = amqp_driver.ProtonDriver(self.conf, self._broker_url)
        target = oslo_messaging.Target(topic="test-topic")
        listener = _SlowResponder(
            driver.listen(target, None, None)._poll_style_listener, 3)

        self.assertRaises(oslo_messaging.MessagingTimeout,
                          driver.send, target,
                          {"context": "whatever"},
                          {"method": "echo", "id": "???"},
                          wait_for_reply=True,
                          timeout=1.0)
        listener.join(timeout=30)
        self.assertFalse(listener.isAlive())

        predicate = lambda: (self._broker.sender_link_ack_count == 1)
        _wait_until(predicate, 30)
        self.assertTrue(predicate())

        driver.cleanup()

    def test_call_failed_reply(self):
        """Send back an exception"""
        class _FailedResponder(_ListenerThread):
            def __init__(self, listener):
                super(_FailedResponder, self).__init__(listener, 1)

            def run(self):
                self.started.set()
                while not self._done:
                    for in_msg in self.listener.poll(timeout=0.5):
                        try:
                            raise RuntimeError("Oopsie!")
                        except RuntimeError:
                            in_msg.reply(reply=None,
                                         failure=sys.exc_info())
                        self._done = True

        driver = amqp_driver.ProtonDriver(self.conf, self._broker_url)
        target = oslo_messaging.Target(topic="test-topic")
        listener = _FailedResponder(
            driver.listen(target, None, None)._poll_style_listener)

        self.assertRaises(RuntimeError,
                          driver.send, target,
                          {"context": "whatever"},
                          {"method": "echo"},
                          wait_for_reply=True,
                          timeout=5.0)
        listener.join(timeout=30)
        self.assertFalse(listener.isAlive())
        driver.cleanup()

    def test_call_reply_timeout(self):
        """What happens if the replier times out?"""
        class _TimeoutListener(_ListenerThread):
            def __init__(self, listener):
                super(_TimeoutListener, self).__init__(listener, 1)

            def run(self):
                self.started.set()
                while not self._done:
                    for in_msg in self.listener.poll(timeout=0.5):
                        # reply will never be acked:
                        in_msg._reply_to = "!no-ack!"
                        in_msg.reply(reply={'correlation-id':
                                            in_msg.message.get("id")})
                        self._done = True

        driver = amqp_driver.ProtonDriver(self.conf, self._broker_url)
        driver._default_reply_timeout = 1
        target = oslo_messaging.Target(topic="test-topic")
        listener = _TimeoutListener(
            driver.listen(target, None, None)._poll_style_listener)

        self.assertRaises(oslo_messaging.MessagingTimeout,
                          driver.send, target,
                          {"context": "whatever"},
                          {"method": "echo"},
                          wait_for_reply=True,
                          timeout=3)
        listener.join(timeout=30)
        self.assertFalse(listener.isAlive())
        driver.cleanup()

    def test_listener_requeue(self):
        "Emulate Server requeue on listener incoming messages"
        driver = amqp_driver.ProtonDriver(self.conf, self._broker_url)
        driver.require_features(requeue=True)
        target = oslo_messaging.Target(topic="test-topic")
        listener = _ListenerThread(
            driver.listen(target, None, None)._poll_style_listener, 1,
            msg_ack=False)

        rc = driver.send(target, {"context": True},
                         {"msg": "value"}, wait_for_reply=False)
        self.assertIsNone(rc)

        listener.join(timeout=30)
        self.assertFalse(listener.isAlive())

        for x in listener.get_messages():
            x.requeue()
            self.assertEqual(x.message, {"msg": "value"})

        predicate = lambda: (self._broker.sender_link_requeue_count == 1)
        _wait_until(predicate, 30)
        self.assertTrue(predicate())

        driver.cleanup()

    def test_sender_minimal_credit(self):
        # ensure capacity is replenished when only 1 credit is configured
        self.config(reply_link_credit=1,
                    rpc_server_credit=1,
                    group="oslo_messaging_amqp")
        driver = amqp_driver.ProtonDriver(self.conf, self._broker_url)
        target = oslo_messaging.Target(topic="test-topic", server="server")
        listener = _ListenerThread(driver.listen(target,
                                                 None,
                                                 None)._poll_style_listener,
                                   4)
        for i in range(4):
            threading.Thread(target=driver.send,
                             args=(target,
                                   {"context": "whatever"},
                                   {"method": "echo"}),
                             kwargs={'wait_for_reply': True}).start()
        predicate = lambda: (self._broker.direct_count == 8)
        _wait_until(predicate, 30)
        self.assertTrue(predicate())
        listener.join(timeout=30)
        driver.cleanup()


class TestAmqpNotification(_AmqpBrokerTestCaseAuto):
    """Test sending and receiving notifications."""

    def test_notification(self):
        driver = amqp_driver.ProtonDriver(self.conf, self._broker_url)
        notifications = [(oslo_messaging.Target(topic="topic-1"), 'info'),
                         (oslo_messaging.Target(topic="topic-1"), 'error'),
                         (oslo_messaging.Target(topic="topic-2"), 'debug')]
        nl = driver.listen_for_notifications(
            notifications, None, None, None)._poll_style_listener

        # send one for each support version:
        msg_count = len(notifications) * 2
        listener = _ListenerThread(nl, msg_count)
        targets = ['topic-1.info',
                   'topic-1.bad',  # will raise MessageDeliveryFailure
                   'bad-topic.debug',  # will raise MessageDeliveryFailure
                   'topic-1.error',
                   'topic-2.debug']

        excepted_targets = []
        for version in (1.0, 2.0):
            for t in targets:
                try:
                    driver.send_notification(oslo_messaging.Target(topic=t),
                                             "context", {'target': t},
                                             version)
                except oslo_messaging.MessageDeliveryFailure:
                    excepted_targets.append(t)

        listener.join(timeout=30)
        self.assertFalse(listener.isAlive())
        topics = [x.message.get('target') for x in listener.get_messages()]
<<<<<<< HEAD
        self.assertEqual(len(topics), msg_count)
        self.assertEqual(topics.count('topic-1.info'), 2)
        self.assertEqual(topics.count('topic-1.error'), 2)
        self.assertEqual(topics.count('topic-2.debug'), 2)
        self.assertEqual(self._broker.dropped_count, 4)
        self.assertEqual(excepted_targets.count('topic-1.bad'), 2)
        self.assertEqual(excepted_targets.count('bad-topic.debug'), 2)
        driver.cleanup()

    def test_released_notification(self):
        driver = amqp_driver.ProtonDriver(self.conf, self._broker_url)
        self.assertRaises(oslo_messaging.MessageDeliveryFailure,
                          driver.send_notification,
                          oslo_messaging.Target(topic="bad address"),
                          "context", {'target': "bad address"},
                          2.0)
        driver.cleanup()

    def test_notification_not_acked(self):
        driver = amqp_driver.ProtonDriver(self.conf, self._broker_url)
        # TODO(kgiusti): update when in config:
        driver._default_notify_timeout = 2
        self.assertRaises(oslo_messaging.MessageDeliveryFailure,
                          driver.send_notification,
                          oslo_messaging.Target(topic="!no-ack!"),
                          "context", {'target': "!no-ack!"},
                          2.0)
=======
        self.assertEqual(msg_count, len(topics))
        self.assertEqual(2, topics.count('topic-1.info'))
        self.assertEqual(2, topics.count('topic-1.error'))
        self.assertEqual(2, topics.count('topic-2.debug'))
        self.assertEqual(4, self._broker.dropped_count)
        self.assertEqual(0, excepted_targets.count('topic-1.bad'))
        self.assertEqual(0, excepted_targets.count('bad-topic.debug'))
>>>>>>> 4eef58c5
        driver.cleanup()


@testtools.skipUnless(pyngus and pyngus.VERSION < (2, 0, 0),
                      "pyngus module not present")
class TestAuthentication(test_utils.BaseTestCase):
    """Test user authentication using the old pyngus API"""
    def setUp(self):
        super(TestAuthentication, self).setUp()
        # for simplicity, encode the credentials as they would appear 'on the
        # wire' in a SASL frame - username and password prefixed by zero.
        user_credentials = ["\0joe\0secret"]
        self._broker = FakeBroker(self.conf.oslo_messaging_amqp,
                                  sasl_mechanisms="PLAIN",
                                  user_credentials=user_credentials)
        self._broker.start()

    def tearDown(self):
        super(TestAuthentication, self).tearDown()
        self._broker.stop()

    def test_authentication_ok(self):
        """Verify that username and password given in TransportHost are
        accepted by the broker.
        """

        addr = "amqp://joe:secret@%s:%d" % (self._broker.host,
                                            self._broker.port)
        url = oslo_messaging.TransportURL.parse(self.conf, addr)
        driver = amqp_driver.ProtonDriver(self.conf, url)
        target = oslo_messaging.Target(topic="test-topic")
        listener = _ListenerThread(
            driver.listen(target, None, None)._poll_style_listener, 1)
        rc = driver.send(target, {"context": True},
                         {"method": "echo"}, wait_for_reply=True)
        self.assertIsNotNone(rc)
        listener.join(timeout=30)
        self.assertFalse(listener.isAlive())
        driver.cleanup()

    def test_authentication_failure(self):
        """Verify that a bad password given in TransportHost is
        rejected by the broker.
        """

        addr = "amqp://joe:badpass@%s:%d" % (self._broker.host,
                                             self._broker.port)
        url = oslo_messaging.TransportURL.parse(self.conf, addr)
        driver = amqp_driver.ProtonDriver(self.conf, url)
        target = oslo_messaging.Target(topic="test-topic")
        _ListenerThread(
            driver.listen(target, None, None)._poll_style_listener, 1)
        self.assertRaises(oslo_messaging.MessagingTimeout,
                          driver.send,
                          target, {"context": True},
                          {"method": "echo"},
                          wait_for_reply=True,
                          timeout=2.0)
        driver.cleanup()


@testtools.skipUnless(CYRUS_ENABLED, "Cyrus SASL not supported")
class TestCyrusAuthentication(test_utils.BaseTestCase):
    """Test the driver's Cyrus SASL integration"""

    _conf_dir = None

    # Note: don't add ANONYMOUS or EXTERNAL mechs without updating the
    # test_authentication_bad_mechs test below
    _mechs = "DIGEST-MD5 SCRAM-SHA-1 CRAM-MD5 PLAIN"

    @classmethod
    def setUpClass(cls):
        # The Cyrus library can only be initialized once per _process_
        # Create a SASL configuration and user database,
        # add a user 'joe' with password 'secret':
        cls._conf_dir = "/tmp/amqp1_tests_%s" % os.getpid()
        # no, we cannot use tempfile.mkdtemp() as it will 'helpfully' remove
        # the temp dir after the first test is run (?why?)
        os.makedirs(cls._conf_dir)
        db = os.path.join(cls._conf_dir, 'openstack.sasldb')
        _t = "echo secret | saslpasswd2 -c -p -f ${db} joe"
        cmd = Template(_t).substitute(db=db)
        try:
            subprocess.check_call(args=cmd, shell=True)
        except Exception:
            shutil.rmtree(cls._conf_dir, ignore_errors=True)
            cls._conf_dir = None
            return

        # configure the SASL server:
        conf = os.path.join(cls._conf_dir, 'openstack.conf')
        t = Template("""sasldb_path: ${db}
pwcheck_method: auxprop
auxprop_plugin: sasldb
mech_list: ${mechs}
""")
        with open(conf, 'w') as f:
            f.write(t.substitute(db=db, mechs=cls._mechs))

<<<<<<< HEAD
        self._broker = FakeBroker(self.conf.oslo_messaging_amqp,
                                  sasl_mechanisms=mechs,
=======
    @classmethod
    def tearDownClass(cls):
        if cls._conf_dir:
            shutil.rmtree(cls._conf_dir, ignore_errors=True)

    def setUp(self):
        # fire up a test broker with the SASL config:
        super(TestCyrusAuthentication, self).setUp()
        if TestCyrusAuthentication._conf_dir is None:
            self.skipTest("Cyrus SASL tools not installed")
        _mechs = TestCyrusAuthentication._mechs
        _dir = TestCyrusAuthentication._conf_dir
        self._broker = FakeBroker(sasl_mechanisms=_mechs,
>>>>>>> 4eef58c5
                                  user_credentials=["\0joe\0secret"],
                                  sasl_config_dir=_dir,
                                  sasl_config_name="openstack")
        self._broker.start()
        self.messaging_conf.transport_driver = 'amqp'
        self.conf = self.messaging_conf.conf

    def tearDown(self):
        if self._broker:
            self._broker.stop()
            self._broker = None
        super(TestCyrusAuthentication, self).tearDown()

    def test_authentication_ok(self):
        """Verify that username and password given in TransportHost are
        accepted by the broker.
        """
        addr = "amqp://joe:secret@%s:%d" % (self._broker.host,
                                            self._broker.port)
        url = oslo_messaging.TransportURL.parse(self.conf, addr)
        driver = amqp_driver.ProtonDriver(self.conf, url)
        target = oslo_messaging.Target(topic="test-topic")
        listener = _ListenerThread(
            driver.listen(target, None, None)._poll_style_listener, 1)
        rc = driver.send(target, {"context": True},
                         {"method": "echo"}, wait_for_reply=True)
        self.assertIsNotNone(rc)
        listener.join(timeout=30)
        self.assertFalse(listener.isAlive())
        driver.cleanup()

    def test_authentication_failure(self):
        """Verify that a bad password given in TransportHost is
        rejected by the broker.
        """

        addr = "amqp://joe:badpass@%s:%d" % (self._broker.host,
                                             self._broker.port)
        url = oslo_messaging.TransportURL.parse(self.conf, addr)
        driver = amqp_driver.ProtonDriver(self.conf, url)
        target = oslo_messaging.Target(topic="test-topic")
        _ListenerThread(
            driver.listen(target, None, None)._poll_style_listener, 1)
        self.assertRaises(oslo_messaging.MessagingTimeout,
                          driver.send,
                          target, {"context": True},
                          {"method": "echo"},
                          wait_for_reply=True,
                          timeout=2.0)
        driver.cleanup()

    def test_authentication_bad_mechs(self):
        """Verify that the connection fails if the client's SASL mechanisms do
        not match the broker's.
        """
        self.config(sasl_mechanisms="EXTERNAL ANONYMOUS",
                    group="oslo_messaging_amqp")
        addr = "amqp://joe:secret@%s:%d" % (self._broker.host,
                                            self._broker.port)
        url = oslo_messaging.TransportURL.parse(self.conf, addr)
        driver = amqp_driver.ProtonDriver(self.conf, url)
        target = oslo_messaging.Target(topic="test-topic")
        _ListenerThread(
            driver.listen(target, None, None)._poll_style_listener, 1)
        self.assertRaises(oslo_messaging.MessagingTimeout,
                          driver.send,
                          target, {"context": True},
                          {"method": "echo"},
                          wait_for_reply=True,
                          timeout=2.0)
        driver.cleanup()

    def test_authentication_default_username(self):
        """Verify that a configured username/password is used if none appears
        in the URL.
        """
        addr = "amqp://%s:%d" % (self._broker.host, self._broker.port)
        self.config(username="joe",
                    password="secret",
                    group="oslo_messaging_amqp")
        url = oslo_messaging.TransportURL.parse(self.conf, addr)
        driver = amqp_driver.ProtonDriver(self.conf, url)
        target = oslo_messaging.Target(topic="test-topic")
        listener = _ListenerThread(
            driver.listen(target, None, None)._poll_style_listener, 1)
        rc = driver.send(target, {"context": True},
                         {"method": "echo"}, wait_for_reply=True)
        self.assertIsNotNone(rc)
        listener.join(timeout=30)
        self.assertFalse(listener.isAlive())
        driver.cleanup()


@testtools.skipUnless(pyngus, "proton modules not present")
class TestFailover(test_utils.BaseTestCase):

    def setUp(self):
        super(TestFailover, self).setUp()
        # configure different addressing modes on the brokers to test failing
        # over from one type of backend to another
        self.config(addressing_mode='dynamic', group="oslo_messaging_amqp")
        self._brokers = [FakeBroker(self.conf.oslo_messaging_amqp,
                                    product="qpid-cpp"),
                         FakeBroker(self.conf.oslo_messaging_amqp,
                                    product="routable")]
        self._primary = 0
        self._backup = 1
        hosts = []
        for broker in self._brokers:
            hosts.append(oslo_messaging.TransportHost(hostname=broker.host,
                                                      port=broker.port))
        self._broker_url = oslo_messaging.TransportURL(self.conf,
                                                       transport="amqp",
                                                       hosts=hosts)

    def tearDown(self):
        super(TestFailover, self).tearDown()
        for broker in self._brokers:
            if broker.isAlive():
                broker.stop()

    def _failover(self, fail_broker):
        self._brokers[0].start()
        self._brokers[1].start()

        # self.config(trace=True, group="oslo_messaging_amqp")
        driver = amqp_driver.ProtonDriver(self.conf, self._broker_url)

        target = oslo_messaging.Target(topic="my-topic")
        listener = _ListenerThread(
            driver.listen(target, None, None)._poll_style_listener, 2)

        # wait for listener links to come up on either broker
        # 4 == 3 links per listener + 1 for the global reply queue
        predicate = lambda: ((self._brokers[0].sender_link_count == 4) or
                             (self._brokers[1].sender_link_count == 4))
        _wait_until(predicate, 30)
        self.assertTrue(predicate())

        if self._brokers[1].sender_link_count == 4:
            self._primary = 1
            self._backup = 0

        rc = driver.send(target, {"context": "whatever"},
                         {"method": "echo", "id": "echo-1"},
                         wait_for_reply=True,
                         timeout=30)
        self.assertIsNotNone(rc)
        self.assertEqual('echo-1', rc.get('correlation-id'))

        # 1 request msg, 1 response:
        self.assertEqual(1, self._brokers[self._primary].topic_count)
        self.assertEqual(1, self._brokers[self._primary].direct_count)

        # invoke failover method
        fail_broker(self._brokers[self._primary])

        # wait for listener links to re-establish on broker 1
        # 4 = 3 links per listener + 1 for the global reply queue
        predicate = lambda: self._brokers[self._backup].sender_link_count == 4
        _wait_until(predicate, 30)
        self.assertTrue(predicate())

        rc = driver.send(target,
                         {"context": "whatever"},
                         {"method": "echo", "id": "echo-2"},
                         wait_for_reply=True,
                         timeout=2)
        self.assertIsNotNone(rc)
        self.assertEqual('echo-2', rc.get('correlation-id'))

        # 1 request msg, 1 response:
        self.assertEqual(1, self._brokers[self._backup].topic_count)
        self.assertEqual(1, self._brokers[self._backup].direct_count)

        listener.join(timeout=30)
        self.assertFalse(listener.isAlive())

        # note: stopping the broker first tests cleaning up driver without a
        # connection active
        self._brokers[self._backup].stop()
        driver.cleanup()

    def test_broker_crash(self):
        """Simulate a failure of one broker."""
        def _meth(broker):
            # fail broker:
            broker.stop()
            time.sleep(0.5)
        self._failover(_meth)

    def test_broker_shutdown(self):
        """Simulate a normal shutdown of a broker."""
        def _meth(broker):
            broker.stop(clean=True)
            time.sleep(0.5)
        self._failover(_meth)

    def test_heartbeat_failover(self):
        """Simulate broker heartbeat timeout."""
        def _meth(broker):
            # keep alive heartbeat from primary broker will stop, which should
            # force failover to backup broker in about two seconds
            broker.pause()
        self.config(idle_timeout=2, group="oslo_messaging_amqp")
        self._failover(_meth)
        self._brokers[self._primary].stop()

    def test_listener_failover(self):
        """Verify that Listeners sharing the same topic are re-established
        after failover.
        """
        self._brokers[0].start()
        # self.config(trace=True, group="oslo_messaging_amqp")
        driver = amqp_driver.ProtonDriver(self.conf, self._broker_url)

        target = oslo_messaging.Target(topic="my-topic")
        bcast = oslo_messaging.Target(topic="my-topic", fanout=True)
        listener1 = _ListenerThread(
            driver.listen(target, None, None)._poll_style_listener, 2)
        listener2 = _ListenerThread(
            driver.listen(target, None, None)._poll_style_listener, 2)

        # wait for 7 sending links to become active on the broker.
        # 7 = 3 links per Listener + 1 global reply link
        predicate = lambda: self._brokers[0].sender_link_count == 7
        _wait_until(predicate, 30)
        self.assertTrue(predicate())

        driver.send(bcast, {"context": "whatever"},
                    {"method": "ignore", "id": "echo-1"})

        # 1 message per listener
        predicate = lambda: self._brokers[0].fanout_sent_count == 2
        _wait_until(predicate, 30)
        self.assertTrue(predicate())

        #  start broker 1 then shutdown broker 0:
        self._brokers[1].start()
        self._brokers[0].stop(clean=True)

        # wait again for 7 sending links to re-establish on broker 1
        predicate = lambda: self._brokers[1].sender_link_count == 7
        _wait_until(predicate, 30)
        self.assertTrue(predicate())

        driver.send(bcast, {"context": "whatever"},
                    {"method": "ignore", "id": "echo-2"})

        # 1 message per listener
        predicate = lambda: self._brokers[1].fanout_sent_count == 2
        _wait_until(predicate, 30)
        self.assertTrue(predicate())

        listener1.join(timeout=30)
        listener2.join(timeout=30)
        self.assertFalse(listener1.isAlive() or listener2.isAlive())

        driver.cleanup()
        self._brokers[1].stop()


@testtools.skipUnless(pyngus, "proton modules not present")
class TestLinkRecovery(_AmqpBrokerTestCase):

    def _send_retry(self, reject, retries):
        self._reject = reject

        def on_active(link):
            if self._reject > 0:
                link.close()
                self._reject -= 1
            else:
                link.add_capacity(10)

        self._broker.on_receiver_active = on_active
        self._broker.start()
        self.config(link_retry_delay=1,
                    group="oslo_messaging_amqp")
        driver = amqp_driver.ProtonDriver(self.conf, self._broker_url)
        target = oslo_messaging.Target(topic="test-topic")
        listener = _ListenerThread(driver.listen(target,
                                                 None,
                                                 None)._poll_style_listener,
                                   1)
        try:
            rc = driver.send(target, {"context": "whatever"},
                             {"method": "echo", "id": "e1"},
                             wait_for_reply=True, retry=retries)
            self.assertIsNotNone(rc)
            self.assertEqual(rc.get('correlation-id'), 'e1')
        except Exception:
            listener.kill()
            driver.cleanup()
            raise
        listener.join(timeout=30)
        self.assertFalse(listener.isAlive())
        self.assertEqual(listener.messages.get().message.get('method'), "echo")
        driver.cleanup()

    def test_send_retry_ok(self):
        # verify sender with retry=3 survives 2 link failures:
        self._send_retry(reject=2, retries=3)

    def test_send_retry_fail(self):
        # verify sender fails if retries exhausted
        self.assertRaises(oslo_messaging.MessageDeliveryFailure,
                          self._send_retry,
                          reject=3,
                          retries=2)

    def test_listener_recovery(self):
        # verify a listener recovers if all links fail:
        self._addrs = {'unicast.test-topic': 2,
                       'broadcast.test-topic.all': 2,
                       'exclusive.test-topic.server': 2}
        self._recovered = threading.Event()
        self._count = 0

        def _on_active(link):
            t = link.target_address
            if t in self._addrs:
                if self._addrs[t] > 0:
                    link.close()
                    self._addrs[t] -= 1
                else:
                    self._count += 1
                    if self._count == len(self._addrs):
                        self._recovered.set()

        self._broker.on_sender_active = _on_active
        self._broker.start()
        self.config(link_retry_delay=1, group="oslo_messaging_amqp")
        driver = amqp_driver.ProtonDriver(self.conf, self._broker_url)
        target = oslo_messaging.Target(topic="test-topic",
                                       server="server")
        listener = _ListenerThread(driver.listen(target,
                                                 None,
                                                 None)._poll_style_listener,
                                   3)
        # wait for recovery
        self.assertTrue(self._recovered.wait(timeout=30))
        # verify server RPC:
        rc = driver.send(target, {"context": "whatever"},
                         {"method": "echo", "id": "e1"},
                         wait_for_reply=True)
        self.assertIsNotNone(rc)
        self.assertEqual(rc.get('correlation-id'), 'e1')
        # verify balanced RPC:
        target.server = None
        rc = driver.send(target, {"context": "whatever"},
                         {"method": "echo", "id": "e2"},
                         wait_for_reply=True)
        self.assertIsNotNone(rc)
        self.assertEqual(rc.get('correlation-id'), 'e2')
        # verify fanout:
        target.fanout = True
        driver.send(target, {"context": "whatever"},
                    {"msg": "value"},
                    wait_for_reply=False)
        listener.join(timeout=30)
        self.assertTrue(self._broker.fanout_count == 1)
        self.assertFalse(listener.isAlive())
        self.assertEqual(listener.messages.get().message.get('method'), "echo")
        driver.cleanup()

    def test_sender_credit_blocked(self):
        # ensure send requests resume once credit is provided
        self._blocked_links = set()

        def _on_active(link):
            # refuse granting credit for the broadcast link
            if self._broker._addresser._is_multicast(link.source_address):
                self._blocked_links.add(link)
            else:
                # unblock all link when RPC call is made
                link.add_capacity(10)
                for l in self._blocked_links:
                    l.add_capacity(10)

        self._broker.on_receiver_active = _on_active
        self._broker.on_credit_exhausted = lambda link: None
        self._broker.start()
        driver = amqp_driver.ProtonDriver(self.conf, self._broker_url)
        target = oslo_messaging.Target(topic="test-topic", server="server")
        listener = _ListenerThread(driver.listen(target,
                                                 None,
                                                 None)._poll_style_listener,
                                   4)
        target.fanout = True
        target.server = None
        # these threads will share the same link
        th = []
        for i in range(3):
            t = threading.Thread(target=driver.send,
                                 args=(target, {"context": "whatever"},
                                       {"msg": "n=%d" % i}),
                                 kwargs={'wait_for_reply': False})
            t.start()
            t.join(timeout=1)
            self.assertTrue(t.isAlive())
            th.append(t)
        self.assertEqual(self._broker.fanout_sent_count, 0)
        # this will trigger the release of credit for the previous links
        target.fanout = False
        rc = driver.send(target, {"context": "whatever"},
                         {"method": "echo", "id": "e1"},
                         wait_for_reply=True)
        self.assertIsNotNone(rc)
        self.assertEqual(rc.get('correlation-id'), 'e1')
        listener.join(timeout=30)
        self.assertTrue(self._broker.fanout_count == 3)
        self.assertFalse(listener.isAlive())
        for t in th:
            t.join(timeout=30)
            self.assertFalse(t.isAlive())
        driver.cleanup()


@testtools.skipUnless(pyngus, "proton modules not present")
class TestAddressing(test_utils.BaseTestCase):
    # Verify the addressing modes supported by the driver
    def _address_test(self, rpc_target, targets_priorities):
        # verify proper messaging semantics for a given addressing mode
        broker = FakeBroker(self.conf.oslo_messaging_amqp)
        broker.start()
        url = oslo_messaging.TransportURL.parse(self.conf,
                                                "amqp://%s:%d" %
                                                (broker.host, broker.port))
        driver = amqp_driver.ProtonDriver(self.conf, url)

        rl = []
        for server in ["Server1", "Server2"]:
            _ = driver.listen(rpc_target(server=server), None,
                              None)._poll_style_listener
            # 3 == 1 msg to server + 1 fanout msg + 1 anycast msg
            rl.append(_ListenerThread(_, 3))

        nl = []
        for n in range(2):
            _ = driver.listen_for_notifications(targets_priorities, None, None,
                                                None)._poll_style_listener
            nl.append(_ListenerThread(_, len(targets_priorities)))

        driver.send(rpc_target(server="Server1"), {"context": "whatever"},
                    {"msg": "Server1"})
        driver.send(rpc_target(server="Server2"), {"context": "whatever"},
                    {"msg": "Server2"})
        driver.send(rpc_target(fanout=True), {"context": "whatever"},
                    {"msg": "Fanout"})
        # FakeBroker should evenly distribute these across the servers
        driver.send(rpc_target(server=None), {"context": "whatever"},
                    {"msg": "Anycast1"})
        driver.send(rpc_target(server=None), {"context": "whatever"},
                    {"msg": "Anycast2"})

        expected = []
        for n in targets_priorities:
            # this is how the notifier creates an address:
            topic = "%s.%s" % (n[0].topic, n[1])
            target = oslo_messaging.Target(topic=topic)
            driver.send_notification(target, {"context": "whatever"},
                                     {"msg": topic}, 2.0)
            expected.append(topic)

        for l in rl:
            l.join(timeout=30)

        # anycast will not evenly distribute an odd number of msgs
        predicate = lambda: len(expected) == (nl[0].messages.qsize() +
                                              nl[1].messages.qsize())
        _wait_until(predicate, 30)
        for l in nl:
            l.kill(timeout=30)

        s1_payload = [m.message.get('msg') for m in rl[0].get_messages()]
        s2_payload = [m.message.get('msg') for m in rl[1].get_messages()]

        self.assertTrue("Server1" in s1_payload
                        and "Server2" not in s1_payload)
        self.assertTrue("Server2" in s2_payload
                        and "Server1" not in s2_payload)
        self.assertEqual(s1_payload.count("Fanout"), 1)
        self.assertEqual(s2_payload.count("Fanout"), 1)
        self.assertEqual((s1_payload + s2_payload).count("Anycast1"), 1)
        self.assertEqual((s1_payload + s2_payload).count("Anycast2"), 1)

        n1_payload = [m.message.get('msg') for m in nl[0].get_messages()]
        n2_payload = [m.message.get('msg') for m in nl[1].get_messages()]

        self.assertEqual((n1_payload + n2_payload).sort(), expected.sort())

        driver.cleanup()
        broker.stop()
        return broker.message_log

    def test_routable_address(self):
        # verify routable address mode
        self.config(addressing_mode='routable', group="oslo_messaging_amqp")
        _opts = self.conf.oslo_messaging_amqp
        notifications = [(oslo_messaging.Target(topic="test-topic"), 'info'),
                         (oslo_messaging.Target(topic="test-topic"), 'error'),
                         (oslo_messaging.Target(topic="test-topic"), 'debug')]

        msgs = self._address_test(oslo_messaging.Target(exchange="ex",
                                                        topic="test-topic"),
                                  notifications)
        addrs = [m.address for m in msgs]

        notify_addrs = [a for a in addrs
                        if a.startswith(_opts.notify_address_prefix)]
        self.assertEqual(len(notify_addrs), len(notifications))
        # expect all notifications to be 'anycast'
        self.assertEqual(len(notifications),
                         len([a for a in notify_addrs
                              if _opts.anycast_address in a]))

        rpc_addrs = [a for a in addrs
                     if a.startswith(_opts.rpc_address_prefix)]
        # 2 anycast messages
        self.assertEqual(2,
                         len([a for a in rpc_addrs
                              if _opts.anycast_address in a]))
        # 1 fanout sent
        self.assertEqual(1,
                         len([a for a in rpc_addrs
                              if _opts.multicast_address in a]))
        # 2 unicast messages (1 for each server)
        self.assertEqual(2,
                         len([a for a in rpc_addrs
                              if _opts.unicast_address in a]))

    def test_legacy_address(self):
        # verify legacy address mode
        self.config(addressing_mode='legacy', group="oslo_messaging_amqp")
        _opts = self.conf.oslo_messaging_amqp
        notifications = [(oslo_messaging.Target(topic="test-topic"), 'info'),
                         (oslo_messaging.Target(topic="test-topic"), 'error'),
                         (oslo_messaging.Target(topic="test-topic"), 'debug')]

        msgs = self._address_test(oslo_messaging.Target(exchange="ex",
                                                        topic="test-topic"),
                                  notifications)
        addrs = [m.address for m in msgs]

        server_addrs = [a for a in addrs
                        if a.startswith(_opts.server_request_prefix)]
        broadcast_addrs = [a for a in addrs
                           if a.startswith(_opts.broadcast_prefix)]
        group_addrs = [a for a in addrs
                       if a.startswith(_opts.group_request_prefix)]
        # 2 server address messages sent
        self.assertEqual(len(server_addrs), 2)
        # 1 fanout address message sent
        self.assertEqual(len(broadcast_addrs), 1)
        # group messages: 2 rpc + all notifications
        self.assertEqual(len(group_addrs),
                         2 + len(notifications))

    def test_address_options(self):
        # verify addressing configuration options
        self.config(addressing_mode='routable', group="oslo_messaging_amqp")
        self.config(rpc_address_prefix="RPC-PREFIX",
                    group="oslo_messaging_amqp")
        self.config(notify_address_prefix="NOTIFY-PREFIX",
                    group="oslo_messaging_amqp")

        self.config(multicast_address="MULTI-CAST",
                    group="oslo_messaging_amqp")
        self.config(unicast_address="UNI-CAST",
                    group="oslo_messaging_amqp")
        self.config(anycast_address="ANY-CAST",
                    group="oslo_messaging_amqp")

        self.config(default_notification_exchange="NOTIFY-EXCHANGE",
                    group="oslo_messaging_amqp")
        self.config(default_rpc_exchange="RPC-EXCHANGE",
                    group="oslo_messaging_amqp")

        notifications = [(oslo_messaging.Target(topic="test-topic"), 'info'),
                         (oslo_messaging.Target(topic="test-topic"), 'error'),
                         (oslo_messaging.Target(topic="test-topic"), 'debug')]

        msgs = self._address_test(oslo_messaging.Target(exchange=None,
                                                        topic="test-topic"),
                                  notifications)
        addrs = [m.address for m in msgs]

        notify_addrs = [a for a in addrs
                        if a.startswith("NOTIFY-PREFIX")]
        self.assertEqual(len(notify_addrs), len(notifications))
        # expect all notifications to be 'anycast'
        self.assertEqual(len(notifications),
                         len([a for a in notify_addrs
                              if "ANY-CAST" in a]))
        # and all should contain the default exchange:
        self.assertEqual(len(notifications),
                         len([a for a in notify_addrs
                              if "NOTIFY-EXCHANGE" in a]))

        rpc_addrs = [a for a in addrs
                     if a.startswith("RPC-PREFIX")]
        # 2 RPC anycast messages
        self.assertEqual(2,
                         len([a for a in rpc_addrs
                              if "ANY-CAST" in a]))
        # 1 RPC fanout sent
        self.assertEqual(1,
                         len([a for a in rpc_addrs
                              if "MULTI-CAST" in a]))
        # 2 RPC unicast messages (1 for each server)
        self.assertEqual(2,
                         len([a for a in rpc_addrs
                              if "UNI-CAST" in a]))

        self.assertEqual(len(rpc_addrs),
                         len([a for a in rpc_addrs
                              if "RPC-EXCHANGE" in a]))

    def _dynamic_test(self, product):
        # return the addresser used when connected to 'product'
        broker = FakeBroker(self.conf.oslo_messaging_amqp,
                            product=product)
        broker.start()
        url = oslo_messaging.TransportURL.parse(self.conf,
                                                "amqp://%s:%d" %
                                                (broker.host, broker.port))
        driver = amqp_driver.ProtonDriver(self.conf, url)

        # need to send a message to initate the connection to the broker
        target = oslo_messaging.Target(topic="test-topic",
                                       server="Server")
        listener = _ListenerThread(
            driver.listen(target, None, None)._poll_style_listener, 1)
        driver.send(target, {"context": True}, {"msg": "value"},
                    wait_for_reply=False)
        listener.join(timeout=30)

        addresser = driver._ctrl.addresser
        driver.cleanup()
        broker.stop()  # clears the driver's addresser
        return addresser

    def test_dynamic_addressing(self):
        # simply check that the correct addresser is provided based on the
        # identity of the messaging back-end
        self.config(addressing_mode='dynamic', group="oslo_messaging_amqp")
        self.assertTrue(isinstance(self._dynamic_test("router"),
                                   RoutableAddresser))
        self.assertTrue(isinstance(self._dynamic_test("qpid-cpp"),
                                   LegacyAddresser))


class FakeBroker(threading.Thread):
    """A test AMQP message 'broker'."""

    if pyngus:
        class Connection(pyngus.ConnectionEventHandler):
            """A single AMQP connection."""

            def __init__(self, server, socket_, name, product,
                         sasl_mechanisms, user_credentials,
                         sasl_config_dir, sasl_config_name):
                """Create a Connection using socket_."""
                self.socket = socket_
                self.name = name
                self.server = server
                self.sasl_mechanisms = sasl_mechanisms
                self.user_credentials = user_credentials
                properties = {'x-server': True}
                if self.sasl_mechanisms:
                    properties['x-sasl-mechs'] = self.sasl_mechanisms
                    if "ANONYMOUS" not in self.sasl_mechanisms:
                        properties['x-require-auth'] = True
                if sasl_config_dir:
                    properties['x-sasl-config-dir'] = sasl_config_dir
                if sasl_config_name:
                    properties['x-sasl-config-name'] = sasl_config_name
                if product:
                    properties['properties'] = {'product': product}

                self.connection = server.container.create_connection(
                    name, self, properties)
                self.connection.user_context = self
                if pyngus.VERSION < (2, 0, 0):
                    # older versions of pyngus don't recognize the sasl
                    # connection properties, so configure them manually:
                    if sasl_mechanisms:
                        self.connection.pn_sasl.mechanisms(sasl_mechanisms)
                        self.connection.pn_sasl.server()
                self.connection.open()
                self.sender_links = set()
                self.receiver_links = set()
                self.dead_links = set()

            def destroy(self):
                """Destroy the test connection."""
                for link in self.sender_links | self.receiver_links:
                    link.destroy()
                self.sender_links.clear()
                self.receiver_links.clear()
                self.dead_links.clear()
                self.connection.destroy()
                self.connection = None
                self.socket.close()
                self.socket = None

            def fileno(self):
                """Allows use of this in a select() call."""
                return self.socket.fileno()

            def process_input(self):
                """Called when socket is read-ready."""
                try:
                    pyngus.read_socket_input(self.connection, self.socket)
                    self.connection.process(time.time())
                except socket.error:
                    self._socket_error()

            def send_output(self):
                """Called when socket is write-ready."""
                try:
                    pyngus.write_socket_output(self.connection,
                                               self.socket)
                    self.connection.process(time.time())
                except socket.error:
                    self._socket_error()

            def _socket_error(self):
                self.connection.close_input()
                self.connection.close_output()
                # the broker will clean up in its main loop

            # Pyngus ConnectionEventHandler callbacks:

            def connection_active(self, connection):
                self.server.connection_count += 1

            def connection_remote_closed(self, connection, reason):
                """Peer has closed the connection."""
                self.connection.close()

            def connection_closed(self, connection):
                """Connection close completed."""
                self.server.connection_count -= 1

            def connection_failed(self, connection, error):
                """Connection failure detected."""
                self.connection_closed(connection)

            def sender_requested(self, connection, link_handle,
                                 name, requested_source, properties):
                """Create a new message source."""
                addr = requested_source or "source-" + uuid.uuid4().hex
                link = FakeBroker.SenderLink(self.server, self,
                                             link_handle, addr)
                self.sender_links.add(link)

            def receiver_requested(self, connection, link_handle,
                                   name, requested_target, properties):
                """Create a new message consumer."""
                addr = requested_target or "target-" + uuid.uuid4().hex
                FakeBroker.ReceiverLink(self.server, self,
                                        link_handle, addr)

            def sasl_step(self, connection, pn_sasl):
                # only called if not using Cyrus SASL
                if 'PLAIN' in self.sasl_mechanisms:
                    credentials = pn_sasl.recv()
                    if not credentials:
                        return  # wait until some arrives
                    if credentials not in self.user_credentials:
                        # failed
                        return pn_sasl.done(pn_sasl.AUTH)
                pn_sasl.done(pn_sasl.OK)

        class SenderLink(pyngus.SenderEventHandler):
            """An AMQP sending link."""
            def __init__(self, server, conn, handle, src_addr=None):
                self.server = server
                self.conn = conn
                cnn = conn.connection
                self.link = cnn.accept_sender(handle,
                                              source_override=src_addr,
                                              event_handler=self)
                conn.sender_links.add(self)
                self.link.open()
                self.routed = False

            def destroy(self):
                """Destroy the link."""
                conn = self.conn
                self.conn = None
                conn.sender_links.remove(self)
                conn.dead_links.discard(self)
                if self.link:
                    self.link.destroy()
                    self.link = None

            def send_message(self, message):
                """Send a message over this link."""
                def pyngus_callback(link, handle, state, info):
                    if state == pyngus.SenderLink.ACCEPTED:
                        self.server.sender_link_ack_count += 1
                    elif state == pyngus.SenderLink.RELEASED:
                        self.server.sender_link_requeue_count += 1

                self.link.send(message, delivery_callback=pyngus_callback)

            def _cleanup(self):
                if self.routed:
                    self.server.remove_route(self.link.source_address,
                                             self)
                    self.routed = False
                self.conn.dead_links.add(self)

            # Pyngus SenderEventHandler callbacks:

            def sender_active(self, sender_link):
                self.server.sender_link_count += 1
                self.server.add_route(self.link.source_address, self)
                self.routed = True
                self.server.on_sender_active(sender_link)

            def sender_remote_closed(self, sender_link, error):
                self.link.close()

            def sender_closed(self, sender_link):
                self.server.sender_link_count -= 1
                self._cleanup()

            def sender_failed(self, sender_link, error):
                self.sender_closed(sender_link)

        class ReceiverLink(pyngus.ReceiverEventHandler):
            """An AMQP Receiving link."""
            def __init__(self, server, conn, handle, addr=None):
                self.server = server
                self.conn = conn
                cnn = conn.connection
                self.link = cnn.accept_receiver(handle,
                                                target_override=addr,
                                                event_handler=self)
                conn.receiver_links.add(self)
                self.link.open()

            def destroy(self):
                """Destroy the link."""
                conn = self.conn
                self.conn = None
                conn.receiver_links.remove(self)
                conn.dead_links.discard(self)
                if self.link:
                    self.link.destroy()
                    self.link = None

            # ReceiverEventHandler callbacks:

            def receiver_active(self, receiver_link):
                self.server.receiver_link_count += 1
                self.server.on_receiver_active(receiver_link)

            def receiver_remote_closed(self, receiver_link, error):
                self.link.close()

            def receiver_closed(self, receiver_link):
                self.server.receiver_link_count -= 1
                self.conn.dead_links.add(self)

            def receiver_failed(self, receiver_link, error):
                self.receiver_closed(receiver_link)

            def message_received(self, receiver_link, message, handle):
                """Forward this message out the proper sending link."""
                self.server.forward_message(message, handle, receiver_link)
                if self.link.capacity < 1:
                    self.server.on_credit_exhausted(self.link)

    def __init__(self, cfg,
                 sock_addr="", sock_port=0,
                 product=None,
                 default_exchange="Test-Exchange",
                 sasl_mechanisms="ANONYMOUS",
                 user_credentials=None,
                 sasl_config_dir=None,
                 sasl_config_name=None):
        """Create a fake broker listening on sock_addr:sock_port."""
        if not pyngus:
            raise AssertionError("pyngus module not present")
        threading.Thread.__init__(self)
        self._config = cfg
        self._product = product
        self._sasl_mechanisms = sasl_mechanisms
        self._sasl_config_dir = sasl_config_dir
        self._sasl_config_name = sasl_config_name
        self._user_credentials = user_credentials
        self._wakeup_pipe = os.pipe()
        self._my_socket = socket.socket(socket.AF_INET, socket.SOCK_STREAM)
        self._my_socket.bind((sock_addr, sock_port))
        self.host, self.port = self._my_socket.getsockname()
        self.container = pyngus.Container("test_server_%s:%d"
                                          % (self.host, self.port))

        # create an addresser using the test client's config and expected
        # message bus so the broker can parse the message addresses
        af = AddresserFactory(default_exchange,
                              cfg.addressing_mode,
                              legacy_server_prefix=cfg.server_request_prefix,
                              legacy_broadcast_prefix=cfg.broadcast_prefix,
                              legacy_group_prefix=cfg.group_request_prefix,
                              rpc_prefix=cfg.rpc_address_prefix,
                              notify_prefix=cfg.notify_address_prefix,
                              multicast=cfg.multicast_address,
                              unicast=cfg.unicast_address,
                              anycast=cfg.anycast_address)
        props = {'product': product} if product else {}
        self._addresser = af(props)

        self._connections = {}
        self._sources = {}
        self._pause = threading.Event()
        # count of messages forwarded, by messaging pattern
        self.direct_count = 0
        self.topic_count = 0
        self.fanout_count = 0
        self.fanout_sent_count = 0
        self.dropped_count = 0
        # counts for active links and connections:
        self.connection_count = 0
        self.sender_link_count = 0
        self.receiver_link_count = 0
        self.sender_link_ack_count = 0
        self.sender_link_requeue_count = 0
        # log of all messages received by the broker
        self.message_log = []
        # callback hooks
        self.on_sender_active = lambda link: None
        self.on_receiver_active = lambda link: link.add_capacity(10)
        self.on_credit_exhausted = lambda link: link.add_capacity(10)

    def start(self):
        """Start the server."""
        LOG.debug("Starting Test Broker on %s:%d", self.host, self.port)
        self._shutdown = False
        self._closing = False
        self.daemon = True
        self._pause.set()
        self._my_socket.listen(10)
        super(FakeBroker, self).start()

    def pause(self):
        self._pause.clear()
        os.write(self._wakeup_pipe[1], b'!')

    def unpause(self):
        self._pause.set()

    def stop(self, clean=False):
        """Stop the server."""
        # If clean is True, attempt a clean shutdown by closing all open
        # links/connections first.  Otherwise force an immediate disconnect
        LOG.debug("Stopping test Broker %s:%d", self.host, self.port)
        if clean:
            self._closing = 1
        else:
            self._shutdown = True
        self._pause.set()
        os.write(self._wakeup_pipe[1], b'!')
        self.join()
        LOG.debug("Test Broker %s:%d stopped", self.host, self.port)

    def run(self):
        """Process I/O and timer events until the broker is stopped."""
        LOG.debug("Test Broker on %s:%d started", self.host, self.port)
        while not self._shutdown:
            self._pause.wait()
            readers, writers, timers = self.container.need_processing()

            # map pyngus Connections back to _TestConnections:
            readfd = [c.user_context for c in readers]
            readfd.extend([self._my_socket, self._wakeup_pipe[0]])
            writefd = [c.user_context for c in writers]

            timeout = None
            if timers:
                # [0] == next expiring timer
                deadline = timers[0].next_tick
                now = time.time()
                timeout = 0 if deadline <= now else deadline - now

            readable, writable, ignore = select.select(readfd,
                                                       writefd,
                                                       [],
                                                       timeout)
            worked = set()
            for r in readable:
                if r is self._my_socket:
                    # new inbound connection request received
                    sock, addr = self._my_socket.accept()
                    if not self._closing:
                        # create a new Connection for it:
                        name = str(addr)
                        conn = FakeBroker.Connection(self, sock, name,
                                                     self._product,
                                                     self._sasl_mechanisms,
                                                     self._user_credentials,
                                                     self._sasl_config_dir,
                                                     self._sasl_config_name)
                        self._connections[conn.name] = conn
                    else:
                        sock.close()  # drop it
                elif r is self._wakeup_pipe[0]:
                    os.read(self._wakeup_pipe[0], 512)
                else:
                    r.process_input()
                    worked.add(r)

            for t in timers:
                now = time.time()
                if t.next_tick > now:
                    break
                t.process(now)
                conn = t.user_context
                worked.add(conn)

            for w in writable:
                w.send_output()
                worked.add(w)

            # clean up any closed connections or links:
            while worked:
                conn = worked.pop()
                if conn.connection.closed:
                    del self._connections[conn.name]
                    conn.destroy()
                else:
                    while conn.dead_links:
                        conn.dead_links.pop().destroy()

            if self._closing and not self._connections:
                self._shutdown = True
            elif self._closing == 1:
                # start closing connections
                self._closing = 2
                for conn in self._connections.values():
                    conn.connection.close()

        # Shutting down.  Any open links are just disconnected - the peer will
        # see a socket close.
        self._my_socket.close()
        for conn in self._connections.values():
            conn.destroy()
        self._connections = None
        self.container.destroy()
        self.container = None
        return 0

    def add_route(self, address, link):
        # route from address -> link[, link ...]
        if address not in self._sources:
            self._sources[address] = [link]
        elif link not in self._sources[address]:
            self._sources[address].append(link)

    def remove_route(self, address, link):
        if address in self._sources:
            if link in self._sources[address]:
                self._sources[address].remove(link)
                if not self._sources[address]:
                    del self._sources[address]

    def forward_message(self, message, handle, rlink):
        # returns True if message was routed
        self.message_log.append(message)
        dest = message.address
        if dest not in self._sources:
            # can't forward
            self.dropped_count += 1
            # observe magic "don't ack" address
            if '!no-ack!' not in dest:
                rlink.message_released(handle)
            return

        LOG.debug("Forwarding [%s]", dest)
        # route "behavior" determined by address prefix:
        if self._addresser._is_multicast(dest):
            self.fanout_count += 1
            for link in self._sources[dest]:
                self.fanout_sent_count += 1
                LOG.debug("Broadcast to %s", dest)
                link.send_message(message)
        elif self._addresser._is_anycast(dest):
            # round-robin:
            self.topic_count += 1
            link = self._sources[dest].pop(0)
            link.send_message(message)
            LOG.debug("Send to %s", dest)
            self._sources[dest].append(link)
        else:
            # unicast:
            self.direct_count += 1
            LOG.debug("Unicast to %s", dest)
            self._sources[dest][0].send_message(message)
        rlink.message_accepted(handle)<|MERGE_RESOLUTION|>--- conflicted
+++ resolved
@@ -18,11 +18,7 @@
 import shutil
 import socket
 import subprocess
-<<<<<<< HEAD
 import sys
-import tempfile
-=======
->>>>>>> 4eef58c5
 import threading
 import time
 import uuid
@@ -175,16 +171,12 @@
         self.assertIsNone(rc)
         listener.join(timeout=30)
         self.assertFalse(listener.isAlive())
-<<<<<<< HEAD
-        self.assertEqual(listener.messages.get().message, {"msg": "value"})
+        self.assertEqual({"msg": "value"}, listener.messages.get().message)
 
         predicate = lambda: (self._broker.sender_link_ack_count == 1)
         _wait_until(predicate, 30)
         self.assertTrue(predicate())
 
-=======
-        self.assertEqual({"msg": "value"}, listener.messages.get().message)
->>>>>>> 4eef58c5
         driver.cleanup()
 
     def test_send_exchange_with_reply(self):
@@ -528,14 +520,13 @@
         listener.join(timeout=30)
         self.assertFalse(listener.isAlive())
         topics = [x.message.get('target') for x in listener.get_messages()]
-<<<<<<< HEAD
-        self.assertEqual(len(topics), msg_count)
-        self.assertEqual(topics.count('topic-1.info'), 2)
-        self.assertEqual(topics.count('topic-1.error'), 2)
-        self.assertEqual(topics.count('topic-2.debug'), 2)
-        self.assertEqual(self._broker.dropped_count, 4)
-        self.assertEqual(excepted_targets.count('topic-1.bad'), 2)
-        self.assertEqual(excepted_targets.count('bad-topic.debug'), 2)
+        self.assertEqual(msg_count, len(topics))
+        self.assertEqual(2, topics.count('topic-1.info'))
+        self.assertEqual(2, topics.count('topic-1.error'))
+        self.assertEqual(2, topics.count('topic-2.debug'))
+        self.assertEqual(4, self._broker.dropped_count)
+        self.assertEqual(2, excepted_targets.count('topic-1.bad'))
+        self.assertEqual(2, excepted_targets.count('bad-topic.debug'))
         driver.cleanup()
 
     def test_released_notification(self):
@@ -556,15 +547,6 @@
                           oslo_messaging.Target(topic="!no-ack!"),
                           "context", {'target': "!no-ack!"},
                           2.0)
-=======
-        self.assertEqual(msg_count, len(topics))
-        self.assertEqual(2, topics.count('topic-1.info'))
-        self.assertEqual(2, topics.count('topic-1.error'))
-        self.assertEqual(2, topics.count('topic-2.debug'))
-        self.assertEqual(4, self._broker.dropped_count)
-        self.assertEqual(0, excepted_targets.count('topic-1.bad'))
-        self.assertEqual(0, excepted_targets.count('bad-topic.debug'))
->>>>>>> 4eef58c5
         driver.cleanup()
 
 
@@ -643,7 +625,7 @@
         # add a user 'joe' with password 'secret':
         cls._conf_dir = "/tmp/amqp1_tests_%s" % os.getpid()
         # no, we cannot use tempfile.mkdtemp() as it will 'helpfully' remove
-        # the temp dir after the first test is run (?why?)
+        # the temp dir after the first test is run
         os.makedirs(cls._conf_dir)
         db = os.path.join(cls._conf_dir, 'openstack.sasldb')
         _t = "echo secret | saslpasswd2 -c -p -f ${db} joe"
@@ -665,10 +647,6 @@
         with open(conf, 'w') as f:
             f.write(t.substitute(db=db, mechs=cls._mechs))
 
-<<<<<<< HEAD
-        self._broker = FakeBroker(self.conf.oslo_messaging_amqp,
-                                  sasl_mechanisms=mechs,
-=======
     @classmethod
     def tearDownClass(cls):
         if cls._conf_dir:
@@ -681,8 +659,8 @@
             self.skipTest("Cyrus SASL tools not installed")
         _mechs = TestCyrusAuthentication._mechs
         _dir = TestCyrusAuthentication._conf_dir
-        self._broker = FakeBroker(sasl_mechanisms=_mechs,
->>>>>>> 4eef58c5
+        self._broker = FakeBroker(self.conf.oslo_messaging_amqp,
+                                  sasl_mechanisms=_mechs,
                                   user_credentials=["\0joe\0secret"],
                                   sasl_config_dir=_dir,
                                   sasl_config_name="openstack")
