#    Copyright 2011 Cloudscaling Group, Inc
#
#    Licensed under the Apache License, Version 2.0 (the "License"); you may
#    not use this file except in compliance with the License. You may obtain
#    a copy of the License at
#
#         http://www.apache.org/licenses/LICENSE-2.0
#
#    Unless required by applicable law or agreed to in writing, software
#    distributed under the License is distributed on an "AS IS" BASIS, WITHOUT
#    WARRANTIES OR CONDITIONS OF ANY KIND, either express or implied. See the
#    License for the specific language governing permissions and limitations
#    under the License.

import logging
import pprint
import socket
import threading

from oslo_config import cfg
from stevedore import driver

from oslo_messaging._drivers import base
from oslo_messaging._drivers import common as rpc_common
<<<<<<< HEAD
from oslo_messaging._executors import impl_pooledexecutor  # FIXME(markmc)
from oslo_messaging._i18n import _, _LE, _LI, _LW
from oslo_messaging._drivers import pool
=======
from oslo_messaging._drivers.zmq_driver.client import zmq_client
from oslo_messaging._drivers.zmq_driver.server import zmq_server
from oslo_messaging._executors import base as executor_base
>>>>>>> fed1f734


pformat = pprint.pformat
LOG = logging.getLogger(__name__)
RPCException = rpc_common.RPCException

zmq_opts = [
    cfg.StrOpt('rpc_zmq_bind_address', default='*',
               help='ZeroMQ bind address. Should be a wildcard (*), '
                    'an ethernet interface, or IP. '
                    'The "host" option should point or resolve to this '
                    'address.'),

    # The module.Class to use for matchmaking.
    cfg.StrOpt(
        'rpc_zmq_matchmaker',
        default='dummy',
        help='MatchMaker driver.',
    ),

    cfg.BoolOpt('rpc_zmq_all_req_rep',
                default=True,
                help='Use REQ/REP pattern for all methods CALL/CAST/FANOUT.'),

    cfg.StrOpt('rpc_zmq_concurrency', default='eventlet',
               help='Type of concurrency used. Either "native" or "eventlet"'),

    # The following port is unassigned by IANA as of 2012-05-21
    cfg.IntOpt('rpc_zmq_port', default=9501,
               help='ZeroMQ receiver listening port.'),

    cfg.IntOpt('rpc_zmq_contexts', default=1,
               help='Number of ZeroMQ contexts, defaults to 1.'),

    cfg.IntOpt('rpc_zmq_topic_backlog',
               help='Maximum number of ingress messages to locally buffer '
                    'per topic. Default is unlimited.'),

    cfg.StrOpt('rpc_zmq_ipc_dir', default='/var/run/openstack',
               help='Directory for holding IPC sockets.'),

    cfg.StrOpt('rpc_zmq_host', default=socket.gethostname(),
               sample_default='localhost',
               help='Name of this node. Must be a valid hostname, FQDN, or '
                    'IP address. Must match "host" option, if running Nova.'),

    cfg.IntOpt('rpc_cast_timeout',
               default=30,
               help='Seconds to wait before a cast expires (TTL). '
                    'Only supported by impl_zmq.'),
<<<<<<< HEAD
]

CONF = cfg.CONF

matchmaker = None  # memoized matchmaker object


def _serialize(data):
    """Serialization wrapper.

    We prefer using JSON, but it cannot encode all types.
    Error if a developer passes us bad data.
    """
    try:
        return jsonutils.dumps(data, ensure_ascii=True)
    except TypeError:
        with excutils.save_and_reraise_exception():
            LOG.error(_LE("JSON serialization failed."))


def _deserialize(data):
    """Deserialization wrapper."""
    LOG.debug("Deserializing: %r", data)
    return jsonutils.loads(data)


class ZmqSocket(object):
    """A tiny wrapper around ZeroMQ.

    Simplifies the send/recv protocol and connection management.
    Can be used as a Context (supports the 'with' statement).
    """

    def __init__(self, addr, zmq_type, bind=True, subscribe=None, ctxt=None):
        self.ctxt = ctxt or zmq.Context(CONF.rpc_zmq_contexts)
        self.sock = self.ctxt.socket(zmq_type)

        # Enable IPv6-support in libzmq.
        # When IPv6 is enabled, a socket will connect to, or accept
        # connections from, both IPv4 and IPv6 hosts.
        try:
            self.sock.ipv6 = True
        except AttributeError:
            # NOTE(dhellmann): Sometimes the underlying library does
            # not recognize the IPV6 option. There's nothing we can
            # really do in that case, so ignore the error and keep
            # trying to work.
            pass

        self.addr = addr
        self.type = zmq_type
        self.subscriptions = []

        # Support failures on sending/receiving on wrong socket type.
        self.can_recv = zmq_type in (zmq.PULL, zmq.SUB)
        self.can_send = zmq_type in (zmq.PUSH, zmq.PUB)
        self.can_sub = zmq_type in (zmq.SUB, )

        # Support list, str, & None for subscribe arg (cast to list)
        do_sub = {
            list: subscribe,
            str: [subscribe],
            type(None): []
        }[type(subscribe)]

        for f in do_sub:
            self.subscribe(f)

        str_data = {'addr': addr, 'type': self.socket_s(),
                    'subscribe': subscribe, 'bind': bind}

        LOG.debug("Connecting to %(addr)s with %(type)s", str_data)
        LOG.debug("-> Subscribed to %(subscribe)s", str_data)
        LOG.debug("-> bind: %(bind)s", str_data)

        try:
            if bind:
                self.sock.bind(addr)
            else:
                self.sock.connect(addr)
        except Exception:
            raise RPCException(_("Could not open socket."))

    def socket_s(self):
        """Get socket type as string."""
        t_enum = ('PUSH', 'PULL', 'PUB', 'SUB', 'REP', 'REQ', 'ROUTER',
                  'DEALER')
        return dict(map(lambda t: (getattr(zmq, t), t), t_enum))[self.type]

    def subscribe(self, msg_filter):
        """Subscribe."""
        if not self.can_sub:
            raise RPCException("Cannot subscribe on this socket.")
        LOG.debug("Subscribing to %s", msg_filter)

        try:
            arg = msg_filter
            if six.PY3:
                arg = arg.encode('utf-8')
            self.sock.setsockopt(zmq.SUBSCRIBE, arg)
        except Exception:
            return

        self.subscriptions.append(msg_filter)

    def unsubscribe(self, msg_filter):
        """Unsubscribe."""
        if msg_filter not in self.subscriptions:
            return
        arg = msg_filter
        if six.PY3:
            arg = arg.encode('utf-8')
        self.sock.setsockopt(zmq.UNSUBSCRIBE, arg)
        self.subscriptions.remove(msg_filter)

    @property
    def closed(self):
        return self.sock is None or self.sock.closed

    def close(self):
        if self.sock is None or self.sock.closed:
            return

        # We must unsubscribe, or we'll leak descriptors.
        if self.subscriptions:
            for f in self.subscriptions:
                try:
                    self.sock.setsockopt(zmq.UNSUBSCRIBE, f)
                except Exception:
                    pass
            self.subscriptions = []

        try:
            # Default is to linger
            self.sock.close()
            self.ctxt.term()
        except Exception:
            # While this is a bad thing to happen,
            # it would be much worse if some of the code calling this
            # were to fail. For now, lets log, and later evaluate
            # if we can safely raise here.
            LOG.error("ZeroMQ socket could not be closed.")
        self.sock = None

    def recv(self, **kwargs):
        if not self.can_recv:
            raise RPCException(_("You cannot recv on this socket."))
        return self.sock.recv_multipart(**kwargs)

    def send(self, data, **kwargs):
        if not self.can_send:
            raise RPCException(_("You cannot send on this socket."))
        self.sock.send_multipart(data, **kwargs)


class ZmqClient(object):
    """Client for ZMQ sockets."""

    def __init__(self, addr, ctxt=None):
        self.address = addr
        self.outq = ZmqSocket(addr, zmq.PUSH, bind=False, ctxt=ctxt)

    def cast(self, msg_id, topic, data, envelope):
        msg_id = msg_id or '0'

        if six.PY3:
            msg_id = msg_id.encode('utf-8')

        if not envelope:
            data = _serialize(data)
            if six.PY3:
                data = data.encode('utf-8')
            data = (msg_id, topic, b'cast', data)
            self.outq.send([bytes(item) for item in data])
            return

        rpc_envelope = rpc_common.serialize_msg(data[1])
        zmq_msg = moves.reduce(lambda x, y: x + y, rpc_envelope.items())
        data = (msg_id, topic, b'impl_zmq_v2', data[0]) + zmq_msg
        self.outq.send([bytes(item) for item in data])

    def close(self):
        self.outq.close()


class ZmqClientContext(object):
    """This is essentially a wrapper around ZmqClient that supports 'with'.
    It can also return a new ZmqClient, or one from a pool.

    The function will also catch when an instance of this class is to be
    deleted.  With that we can return ZmqClients to the pool on exceptions
    and so forth without making the caller be responsible for catching them.
    If possible the function makes sure to return a client to the pool.

    Based on amqp.ConnectionContext.
    """

    def __init__(self, address, connection_pool=None, pooled=False):
        self.connection = None
        self.connection_pool = connection_pool
        self.pooled = pooled
        if self.pooled and self.connection_pool is not None:
            self.connection = self.connection_pool.get(address)
        else:
            self.connection = ZmqClient(address)

    def __enter__(self):
        """When with ZmqClientContext() is used, return self."""
        return self

    def _done(self):
        """If the client came from a pool, clean it up and put it back.
        If it did not come from a pool, close it.
        """
        if self.connection:
            if self.pooled and self.connection_pool is not None:
                # Reset the connection so it's ready for the next caller
                # to grab from the pool
                self.connection_pool.put(self.connection)
            else:
                try:
                    self.connection.close()
                except Exception:
                    pass
            self.connection = None

    def __exit__(self, exc_type, exc_value, tb):
        """End of 'with' statement.  We're done here."""
        self._done()

    def __del__(self):
        """Caller is done with this client.  Make sure we cleaned up."""
        self._done()

    def close(self):
        """Caller is done with this client."""
        self._done()

    def __getattr__(self, key):
        """Proxy all other calls to the ZmqClient instance."""
        if self.connection:
            return getattr(self.connection, key)
        else:
            raise rpc_common.InvalidRPCConnectionReuse()


class RpcContext(rpc_common.CommonRpcContext):
    """Context that supports replying to a rpc.call."""
    def __init__(self, **kwargs):
        self.replies = []
        super(RpcContext, self).__init__(**kwargs)

    def deepcopy(self):
        values = self.to_dict()
        values['replies'] = self.replies
        return self.__class__(**values)

    def reply(self, reply=None, failure=None, ending=False):
        if ending:
            return
        self.replies.append(reply)

    @classmethod
    def marshal(self, ctx):
        if not isinstance(ctx, dict):
            ctx_data = ctx.to_dict()
        else:
            ctx_data = ctx
        return _serialize(ctx_data)

    @classmethod
    def unmarshal(self, data):
        return RpcContext.from_dict(_deserialize(data))


class InternalContext(object):
    """Used by ConsumerBase as a private context for - methods."""

    def __init__(self, proxy):
        self.proxy = proxy
        self.msg_waiter = None

    def _get_response(self, ctx, proxy, topic, data):
        """Process a curried message and cast the result to topic."""
        LOG.debug("Running func with context: %s", ctx.to_dict())
        data.setdefault('version', None)
        data.setdefault('args', {})

        try:
            if not data.get("method"):
                raise KeyError
            result = proxy.dispatch(ctx, data)
            return ConsumerBase.normalize_reply(result, ctx.replies)
        except greenlet.GreenletExit:
            # ignore these since they are just from shutdowns
            pass
        except rpc_common.ClientException as e:
            LOG.debug("Expected exception during message handling (%s)",
                      e._exc_info[1])
            return {'exc':
                    rpc_common.serialize_remote_exception(e._exc_info,
                                                          log_failure=False)}
        except Exception:
            LOG.error(_LE("Exception during message handling"))
            return {'exc':
                    rpc_common.serialize_remote_exception(sys.exc_info())}

    def reply(self, driver, ctx, proxy,
              msg_id=None, context=None, topic=None, msg=None):
        """Reply to a casted call."""
        # NOTE(ewindisch): context kwarg exists for Grizzly compat.
        #                  this may be able to be removed earlier than
        #                  'I' if ConsumerBase.process were refactored.
        if type(msg) is list:
            payload = msg[-1]
        else:
            payload = msg

        response = ConsumerBase.normalize_reply(
            self._get_response(ctx, proxy, topic, payload),
            ctx.replies)

        LOG.debug("Sending reply")
        _multi_send(driver, _cast, ctx, topic, {
            'method': '-process_reply',
            'args': {
                'msg_id': msg_id,  # Include for Folsom compat.
                'response': response
            }
        }, _msg_id=msg_id, pooled=True)


class ConsumerBase(object):
    """Base Consumer."""

    def __init__(self, driver):
        self.driver = driver
        self.private_ctx = InternalContext(None)

    @classmethod
    def normalize_reply(self, result, replies):
        # TODO(ewindisch): re-evaluate and document this method.
        if isinstance(result, types.GeneratorType):
            return list(result)
        elif replies:
            return replies
        else:
            return [result]

    def process(self, proxy, ctx, data):
        data.setdefault('version', None)
        data.setdefault('args', {})

        # Method starting with - are
        # processed internally. (non-valid method name)
        method = data.get('method')
        # Internal method
        # uses internal context for safety.
        if method == '-reply':
            self.private_ctx.reply(self.driver, ctx, proxy, **data['args'])
            return

        proxy.dispatch(ctx, data)


class ZmqBaseReactor(ConsumerBase):
    """A consumer class implementing a centralized casting broker (PULL-PUSH).

    Used for RoundRobin requests.
    """

    def __init__(self, conf, driver=None):
        super(ZmqBaseReactor, self).__init__(driver)

        self.driver = driver
        self.proxies = {}
        self.threads = []
        self.sockets = []
        self.subscribe = {}

        self.pool = eventlet.greenpool.GreenPool(
            conf.executor_thread_pool_size)

    def register(self, proxy, in_addr, zmq_type_in,
                 in_bind=True, subscribe=None):

        LOG.info(_LI("Registering reactor"))

        if zmq_type_in not in (zmq.PULL, zmq.SUB):
            raise RPCException("Bad input socktype")

        # Items push in.
        inq = ZmqSocket(in_addr, zmq_type_in, bind=in_bind,
                        subscribe=subscribe)

        self.proxies[inq] = proxy
        self.sockets.append(inq)

        LOG.info(_LI("In reactor registered"))

    def consume_in_thread(self):
        def _consume(sock):
            LOG.info(_LI("Consuming socket"))
            while not sock.closed:
                self.consume(sock)

        for k in self.proxies.keys():
            self.threads.append(
                self.pool.spawn(_consume, k)
            )

    def wait(self):
        for t in self.threads:
            t.wait()

    def close(self):
        for t in self.threads:
            t.kill()

        for s in self.sockets:
            s.close()


class ZmqProxy(ZmqBaseReactor):
    """A consumer class implementing a topic-based proxy.

    Forwards to IPC sockets.
    """

    def __init__(self, conf):
        super(ZmqProxy, self).__init__(conf)
        pathsep = set((os.path.sep or '', os.path.altsep or '', '/', '\\'))
        self.badchars = re.compile(r'[%s]' % re.escape(''.join(pathsep)))

        self.topic_proxy = {}

    def consume(self, sock):
        ipc_dir = CONF.rpc_zmq_ipc_dir

        data = sock.recv(copy=False)
        topic = data[1].bytes
        if six.PY3:
            topic = topic.decode('utf-8')

        if topic.startswith('fanout~'):
            sock_type = zmq.PUB
            topic = topic.split('.', 1)[0]
        elif topic.startswith('zmq_replies'):
            sock_type = zmq.PUB
        else:
            sock_type = zmq.PUSH

        if topic not in self.topic_proxy:
            def publisher(waiter):
                LOG.info(_LI("Creating proxy for topic: %s"), topic)

                try:
                    # The topic is received over the network,
                    # don't trust this input.
                    if self.badchars.search(topic) is not None:
                        emsg = _("Topic contained dangerous characters.")
                        LOG.warn(emsg)
                        raise RPCException(emsg)

                    out_sock = ZmqSocket("ipc://%s/zmq_topic_%s" %
                                         (ipc_dir, topic),
                                         sock_type, bind=True)
                except RPCException:
                    waiter.send_exception(*sys.exc_info())
                    return

                self.topic_proxy[topic] = eventlet.queue.LightQueue(
                    CONF.rpc_zmq_topic_backlog)
                self.sockets.append(out_sock)

                # It takes some time for a pub socket to open,
                # before we can have any faith in doing a send() to it.
                if sock_type == zmq.PUB:
                    eventlet.sleep(.5)

                waiter.send(True)

                while(True):
                    data = self.topic_proxy[topic].get()
                    out_sock.send(data, copy=False)

            wait_sock_creation = eventlet.event.Event()
            eventlet.spawn(publisher, wait_sock_creation)

            try:
                wait_sock_creation.wait()
            except RPCException:
                LOG.error(_LE("Topic socket file creation failed."))
                return

        try:
            self.topic_proxy[topic].put_nowait(data)
        except eventlet.queue.Full:
            LOG.error(_LE("Local per-topic backlog buffer full for topic "
                          "%s. Dropping message."), topic)

    def consume_in_thread(self):
        """Runs the ZmqProxy service."""
        ipc_dir = CONF.rpc_zmq_ipc_dir
        consume_in = "tcp://%s:%s" % \
            (CONF.rpc_zmq_bind_address,
             CONF.rpc_zmq_port)
        consumption_proxy = InternalContext(None)

        try:
            os.makedirs(ipc_dir)
        except os.error:
            if not os.path.isdir(ipc_dir):
                with excutils.save_and_reraise_exception():
                    LOG.error(_LE("Required IPC directory does not exist at"
                                  " %s"), ipc_dir)
        try:
            self.register(consumption_proxy,
                          consume_in,
                          zmq.PULL)
        except zmq.ZMQError:
            if os.access(ipc_dir, os.X_OK):
                with excutils.save_and_reraise_exception():
                    LOG.error(_LE("Permission denied to IPC directory at"
                                  " %s"), ipc_dir)
            with excutils.save_and_reraise_exception():
                LOG.error(_LE("Could not create ZeroMQ receiver daemon. "
                              "Socket may already be in use."))

        super(ZmqProxy, self).consume_in_thread()


def unflatten_envelope(packenv):
    """Unflattens the RPC envelope.

    Takes a list and returns a dictionary.
    i.e. [1,2,3,4] => {1: 2, 3: 4}
    """
    i = iter(packenv)
    h = {}
    try:
        while True:
            k = six.next(i)
            h[k] = six.next(i)
    except StopIteration:
        return h


class ZmqReactor(ZmqBaseReactor):
    """A consumer class implementing a consumer for messages.

    Can also be used as a 1:1 proxy
    """

    def __init__(self, conf, driver):
        super(ZmqReactor, self).__init__(conf, driver)

    def consume(self, sock):
        # TODO(ewindisch): use zero-copy (i.e. references, not copying)
        data = sock.recv()
        LOG.debug("CONSUMER RECEIVED DATA: %s", data)

        proxy = self.proxies[sock]

        if data[2] == b'cast':  # Legacy protocol
            packenv = data[3]

            ctx, msg = _deserialize(packenv)
            request = rpc_common.deserialize_msg(msg)
            ctx = RpcContext.unmarshal(ctx)
        elif data[2] == b'impl_zmq_v2':
            packenv = data[4:]

            msg = unflatten_envelope(packenv)
            request = rpc_common.deserialize_msg(msg)

            # Unmarshal only after verifying the message.
            ctx = RpcContext.unmarshal(data[3])
        else:
            LOG.error(_LE("ZMQ Envelope version unsupported or unknown."))
            return

        self.pool.spawn_n(self.process, proxy, ctx, request)


class Connection(rpc_common.Connection):
    """Manages connections and threads."""

    def __init__(self, conf, driver):
        self.topics = []
        self.reactor = ZmqReactor(conf, driver)

    def create_consumer(self, topic, proxy, fanout=False):
        # Register with matchmaker.
        _get_matchmaker().register(topic, CONF.rpc_zmq_host)

        # Subscription scenarios
        if fanout:
            sock_type = zmq.SUB
            subscribe = ('', fanout)[type(fanout) == str]
            topic = 'fanout~' + topic.split('.', 1)[0]
        else:
            sock_type = zmq.PULL
            subscribe = None
            topic = '.'.join((topic.split('.', 1)[0], CONF.rpc_zmq_host))

        if topic in self.topics:
            LOG.info(_LI("Skipping topic registration. Already registered."))
            return

        # Receive messages from (local) proxy
        inaddr = "ipc://%s/zmq_topic_%s" % \
            (CONF.rpc_zmq_ipc_dir, topic)

        LOG.debug("Consumer is a zmq.%s",
                  ['PULL', 'SUB'][sock_type == zmq.SUB])

        self.reactor.register(proxy, inaddr, sock_type,
                              subscribe=subscribe, in_bind=False)
        self.topics.append(topic)

    def close(self):
        mm = _get_matchmaker()
        mm.stop_heartbeat()
        for topic in self.topics:
            try:
                mm.unregister(topic, CONF.rpc_zmq_host)
            except Exception as err:
                LOG.error(_LE('Unable to unregister topic %(topic)s'
                              ' from matchmaker: %(err)s') %
                          {'topic': topic, 'err': err})

        self.reactor.close()
        self.topics = []

    def wait(self):
        self.reactor.wait()

    def consume_in_thread(self):
        _get_matchmaker().start_heartbeat()
        self.reactor.consume_in_thread()


def _cast(driver, addr, context, topic, msg, timeout=None, envelope=False,
          _msg_id=None, allowed_remote_exmods=None, pooled=False):
    allowed_remote_exmods = allowed_remote_exmods or []
    timeout_cast = timeout or CONF.rpc_cast_timeout
    payload = [RpcContext.marshal(context), msg]
    if six.PY3:
        topic = topic.encode('utf-8')

    with Timeout(timeout_cast, exception=rpc_common.Timeout):
        with driver.get_connection(addr, pooled) as conn:
            try:
                # assumes cast can't return an exception
                conn.cast(_msg_id, topic, payload, envelope)
            except zmq.ZMQError:
                raise RPCException("Cast failed. ZMQ Socket Exception")


def _call(driver, addr, context, topic, msg, timeout=None,
          envelope=False, allowed_remote_exmods=None, pooled=False):
    allowed_remote_exmods = allowed_remote_exmods or []
    # timeout_response is how long we wait for a response
    timeout = timeout or CONF.rpc_response_timeout

    # The msg_id is used to track replies.
    msg_id = uuid.uuid4().hex

    # Replies always come into the reply service.
    reply_topic = "zmq_replies.%s" % CONF.rpc_zmq_host

    LOG.debug("Creating payload")
    # Curry the original request into a reply method.
    mcontext = RpcContext.marshal(context)
    payload = {
        'method': '-reply',
        'args': {
            'msg_id': msg_id,
            'topic': reply_topic,
            # TODO(ewindisch): safe to remove mcontext in I.
            'msg': [mcontext, msg]
        }
    }

    LOG.debug("Creating queue socket for reply waiter")

    # Messages arriving async.
    # TODO(ewindisch): have reply consumer with dynamic subscription mgmt
    with Timeout(timeout, exception=rpc_common.Timeout):
        try:
            msg_waiter = ZmqSocket(
                "ipc://%s/zmq_topic_zmq_replies.%s" %
                (CONF.rpc_zmq_ipc_dir,
                 CONF.rpc_zmq_host),
                zmq.SUB, subscribe=msg_id, bind=False
            )

            LOG.debug("Sending cast: %s", topic)
            _cast(driver, addr, context, topic, payload, envelope=envelope,
                  pooled=pooled)

            LOG.debug("Cast sent; Waiting reply")
            # Blocks until receives reply
            msg = msg_waiter.recv()
            if msg is None:
                raise rpc_common.Timeout()
            LOG.debug("Received message: %s", msg)
            LOG.debug("Unpacking response")

            if msg[2] == b'cast':  # Legacy version
                raw_msg = _deserialize(msg[-1])[-1]
            elif msg[2] == b'impl_zmq_v2':
                rpc_envelope = unflatten_envelope(msg[4:])
                raw_msg = rpc_common.deserialize_msg(rpc_envelope)
            else:
                raise rpc_common.UnsupportedRpcEnvelopeVersion(
                    _("Unsupported or unknown ZMQ envelope returned."))

            responses = raw_msg['args']['response']
        # ZMQError trumps the Timeout error.
        except zmq.ZMQError:
            raise RPCException("ZMQ Socket Error")
        except (IndexError, KeyError):
            raise RPCException(_("RPC Message Invalid."))
        finally:
            if 'msg_waiter' in vars():
                msg_waiter.close()

    # It seems we don't need to do all of the following,
    # but perhaps it would be useful for multicall?
    # One effect of this is that we're checking all
    # responses for Exceptions.
    for resp in responses:
        if isinstance(resp, dict) and 'exc' in resp:
            raise rpc_common.deserialize_remote_exception(
                resp['exc'], allowed_remote_exmods)

    return responses[-1]


def _multi_send(driver, method, context, topic, msg, timeout=None,
                envelope=False, _msg_id=None, allowed_remote_exmods=None,
                pooled=False):
    """Wraps the sending of messages.

    Dispatches to the matchmaker and sends message to all relevant hosts.
    """
    allowed_remote_exmods = allowed_remote_exmods or []
    conf = CONF
    LOG.debug(' '.join(map(pformat, (topic, msg))))

    queues = _get_matchmaker().queues(topic)
    LOG.debug("Sending message(s) to: %s", queues)

    # Don't stack if we have no matchmaker results
    if not queues:
        warn_log = _LW("No matchmaker results. Not sending.")

        if method.__name__ == '_cast':
            LOG.warn(warn_log)
            return

        # While not strictly a timeout, callers know how to handle
        # this exception and a timeout isn't too big a lie.
        raise rpc_common.Timeout(warn_log)

    # This supports brokerless fanout (addresses > 1)
    return_val = None
    for queue in queues:
        _topic, ip_addr = queue
        _addr = "tcp://%s:%s" % (ip_addr, conf.rpc_zmq_port)

        if method.__name__ == '_cast':
            eventlet.spawn_n(method, driver, _addr, context,
                             _topic, msg, timeout, envelope, _msg_id,
                             None, pooled)
        else:
            return_val = method(driver, _addr, context, _topic, msg, timeout,
                                envelope, allowed_remote_exmods, pooled)

    return return_val


def _get_matchmaker(*args, **kwargs):
    global matchmaker
    mm_name = CONF.rpc_zmq_matchmaker

    # Back compatibility for old class names
    mm_mapping = {
        'oslo_messaging._drivers.matchmaker_redis.MatchMakerRedis': 'redis',
        'oslo_messaging._drivers.matchmaker_ring.MatchMakerRing': 'ring',
        'oslo_messaging._drivers.matchmaker.MatchMakerLocalhost': 'local',
        'oslo.messaging._drivers.matchmaker_redis.MatchMakerRedis': 'redis',
        'oslo.messaging._drivers.matchmaker_ring.MatchMakerRing': 'ring',
        'oslo.messaging._drivers.matchmaker.MatchMakerLocalhost': 'local'}
    if mm_name in mm_mapping:
        LOG.warn(_LW('rpc_zmq_matchmaker = %(old_val)s is deprecated. '
                     'It is suggested to change the value to %(new_val)s.'),
                 {'old_val': mm_name, 'new_val': mm_mapping[mm_name]})
        mm_name = mm_mapping[mm_name]

    if not matchmaker:
        mgr = driver.DriverManager('oslo.messaging.zmq.matchmaker',
                                   mm_name)
        matchmaker = mgr.driver(*args, **kwargs)
    return matchmaker


class ZmqIncomingMessage(base.IncomingMessage):

    ReceivedReply = collections.namedtuple(
        'ReceivedReply', ['reply', 'failure', 'log_failure'])

    def __init__(self, listener, ctxt, message):
        super(ZmqIncomingMessage, self).__init__(listener, ctxt, message)
        self.condition = threading.Condition()
        self.received = None

    def reply(self, reply=None, failure=None, log_failure=True):
        self.received = self.ReceivedReply(reply, failure, log_failure)
        with self.condition:
            self.condition.notify()

    def requeue(self):
        LOG.debug("WARNING: requeue not supported")


class ZmqListener(base.Listener):

    def __init__(self, driver):
        super(ZmqListener, self).__init__(driver)
        self.incoming_queue = moves.queue.Queue()

    def dispatch(self, ctxt, message):
        incoming = ZmqIncomingMessage(self,
                                      ctxt.to_dict(),
                                      message)

        self.incoming_queue.put(incoming)

        with incoming.condition:
            incoming.condition.wait()

        assert incoming.received

        if incoming.received.failure:
            raise incoming.received.failure
        else:
            return incoming.received.reply

    def poll(self, timeout=None):
        try:
            return self.incoming_queue.get(timeout=timeout)
        except six.moves.queue.Empty:
            # timeout
            return None


class ZmqClientPool(pool.Pool):
    """Class that implements a pool of Zmq Clients for a single endpoint"""
    def __init__(self, conf, address, connection_cls, ctxt):
        self.connection_cls = connection_cls
        self.ctxt = ctxt
        self.address = address
        super(ZmqClientPool, self).__init__(conf.rpc_conn_pool_size)

    def create(self):
        LOG.debug('Pool creating new ZMQ connection for %s' % self.address)
        return self.connection_cls(self.address, self.ctxt)

    def empty(self):
        for item in self.iter_free():
            item.close()
=======

    cfg.IntOpt('rpc_poll_timeout',
               default=1,
               help='The default number of seconds that poll should wait. '
                    'Poll raises timeout exception when timeout expired.'),
]
>>>>>>> fed1f734


class LazyDriverItem(object):

    def __init__(self, item_cls, *args, **kwargs):
        self._lock = threading.Lock()
        self.item = None
        self.item_class = item_cls
        self.args = args
        self.kwargs = kwargs

    def get(self):
        #  NOTE(ozamiatin): Lazy initialization.
        #  All init stuff moved closer to usage point - lazy init.
        #  Better design approach is to initialize in the driver's
        # __init__, but 'fork' extensively used by services
        #  breaks all things.

        if self.item is not None:
            return self.item

        self._lock.acquire()
        if self.item is None:
            self.item = self.item_class(*self.args, **self.kwargs)
        self._lock.release()
        return self.item

    def cleanup(self):
        if self.item:
            self.item.cleanup()


class ZmqDriver(base.BaseDriver):

    """ZeroMQ Driver implementation.

    Provides implementation of RPC and Notifier APIs by means
    of ZeroMQ library.

    See :doc:`zmq_driver` for details.
    """

    def __init__(self, conf, url, default_exchange=None,
                 allowed_remote_exmods=None):
<<<<<<< HEAD
        if not zmq:
            raise ImportError("Failed to import eventlet.green.zmq")
        conf.register_opts(zmq_opts)
        conf.register_opts(impl_pooledexecutor._pool_opts)
        conf.register_opts(base.base_opts)

        super(ZmqDriver, self).__init__(conf, url, default_exchange,
                                        allowed_remote_exmods)
=======
        """Construct ZeroMQ driver.
>>>>>>> fed1f734

        Intialize driver options.

        Construct matchmaker - pluggable interface to targets management
        Name Service

        Construct client and server controllers

        :param conf: oslo messaging configuration object
        :type conf: oslo_config.CONF
        :param url: transport URL
        :type url: TransportUrl
        :param default_exchange: Not used in zmq implementation
        :type default_exchange: None
        :param allowed_remote_exmods: remote exception passing options
        :type allowed_remote_exmods: list
        """
        conf.register_opts(zmq_opts)
        conf.register_opts(executor_base._pool_opts)
        self.conf = conf
        self.allowed_remote_exmods = allowed_remote_exmods

        self.matchmaker = driver.DriverManager(
            'oslo.messaging.zmq.matchmaker',
            self.conf.rpc_zmq_matchmaker,
        ).driver(self.conf)

        self.server = LazyDriverItem(
            zmq_server.ZmqServer, self, self.conf, self.matchmaker)

        self.notify_server = LazyDriverItem(
            zmq_server.ZmqServer, self, self.conf, self.matchmaker)

        self.client = LazyDriverItem(
            zmq_client.ZmqClient, self.conf, self.matchmaker,
            self.allowed_remote_exmods)

        self.notifier = LazyDriverItem(
            zmq_client.ZmqClient, self.conf, self.matchmaker,
            self.allowed_remote_exmods)

        super(ZmqDriver, self).__init__(conf, url, default_exchange,
                                        allowed_remote_exmods)

    def send(self, target, ctxt, message, wait_for_reply=None, timeout=None,
             retry=None):
        """Send RPC message to server

        :param target: Message destination target
        :type target: oslo_messaging.Target
        :param ctxt: Message context
        :type ctxt: dict
        :param message: Message payload to pass
        :type message: dict
        :param wait_for_reply: Waiting for reply flag
        :type wait_for_reply: bool
        :param timeout: Reply waiting timeout in seconds
        :type timeout: int
        :param retry: an optional default connection retries configuration
                      None or -1 means to retry forever
                      0 means no retry
                      N means N retries
        :type retry: int
        """
        client = self.client.get()
        timeout = timeout or self.conf.rpc_response_timeout
        if wait_for_reply:
            return client.send_call(target, ctxt, message, timeout, retry)
        elif target.fanout:
            client.send_fanout(target, ctxt, message, timeout, retry)
        else:
            client.send_cast(target, ctxt, message, timeout, retry)

    def send_notification(self, target, ctxt, message, version, retry=None):
        """Send notification to server

        :param target: Message destination target
        :type target: oslo_messaging.Target
        :param ctxt: Message context
        :type ctxt: dict
        :param message: Message payload to pass
        :type message: dict
        :param version: Messaging API version
        :type version: str
        :param retry: an optional default connection retries configuration
                      None or -1 means to retry forever
                      0 means no retry
                      N means N retries
        :type retry: int
        """
        client = self.notifier.get()
        if target.fanout:
            client.send_notify_fanout(target, ctxt, message, version, retry)
        else:
            client.send_notify(target, ctxt, message, version, retry)

    def listen(self, target):
        """Listen to a specified target on a server side

        :param target: Message destination target
        :type target: oslo_messaging.Target
        """
        server = self.server.get()
        server.listen(target)
        return server

    def listen_for_notifications(self, targets_and_priorities, pool):
        """Listen to a specified list of targets on a server side

        :param targets_and_priorities: List of pairs (target, priority)
        :type targets_and_priorities: list
        :param pool: Not used for zmq implementation
        :type pool: object
        """
        server = self.notify_server.get()
        server.listen_notification(targets_and_priorities)
        return server

    def cleanup(self):
        """Cleanup all driver's connections finally
        """
        self.client.cleanup()
        self.server.cleanup()
        self.notify_server.cleanup()
        self.notifier.cleanup()<|MERGE_RESOLUTION|>--- conflicted
+++ resolved
@@ -22,15 +22,9 @@
 
 from oslo_messaging._drivers import base
 from oslo_messaging._drivers import common as rpc_common
-<<<<<<< HEAD
-from oslo_messaging._executors import impl_pooledexecutor  # FIXME(markmc)
-from oslo_messaging._i18n import _, _LE, _LI, _LW
-from oslo_messaging._drivers import pool
-=======
 from oslo_messaging._drivers.zmq_driver.client import zmq_client
 from oslo_messaging._drivers.zmq_driver.server import zmq_server
-from oslo_messaging._executors import base as executor_base
->>>>>>> fed1f734
+from oslo_messaging._executors import impl_pooledexecutor  # FIXME(markmc)
 
 
 pformat = pprint.pformat
@@ -47,7 +41,7 @@
     # The module.Class to use for matchmaking.
     cfg.StrOpt(
         'rpc_zmq_matchmaker',
-        default='dummy',
+        default='redis',
         help='MatchMaker driver.',
     ),
 
@@ -81,889 +75,12 @@
                default=30,
                help='Seconds to wait before a cast expires (TTL). '
                     'Only supported by impl_zmq.'),
-<<<<<<< HEAD
-]
-
-CONF = cfg.CONF
-
-matchmaker = None  # memoized matchmaker object
-
-
-def _serialize(data):
-    """Serialization wrapper.
-
-    We prefer using JSON, but it cannot encode all types.
-    Error if a developer passes us bad data.
-    """
-    try:
-        return jsonutils.dumps(data, ensure_ascii=True)
-    except TypeError:
-        with excutils.save_and_reraise_exception():
-            LOG.error(_LE("JSON serialization failed."))
-
-
-def _deserialize(data):
-    """Deserialization wrapper."""
-    LOG.debug("Deserializing: %r", data)
-    return jsonutils.loads(data)
-
-
-class ZmqSocket(object):
-    """A tiny wrapper around ZeroMQ.
-
-    Simplifies the send/recv protocol and connection management.
-    Can be used as a Context (supports the 'with' statement).
-    """
-
-    def __init__(self, addr, zmq_type, bind=True, subscribe=None, ctxt=None):
-        self.ctxt = ctxt or zmq.Context(CONF.rpc_zmq_contexts)
-        self.sock = self.ctxt.socket(zmq_type)
-
-        # Enable IPv6-support in libzmq.
-        # When IPv6 is enabled, a socket will connect to, or accept
-        # connections from, both IPv4 and IPv6 hosts.
-        try:
-            self.sock.ipv6 = True
-        except AttributeError:
-            # NOTE(dhellmann): Sometimes the underlying library does
-            # not recognize the IPV6 option. There's nothing we can
-            # really do in that case, so ignore the error and keep
-            # trying to work.
-            pass
-
-        self.addr = addr
-        self.type = zmq_type
-        self.subscriptions = []
-
-        # Support failures on sending/receiving on wrong socket type.
-        self.can_recv = zmq_type in (zmq.PULL, zmq.SUB)
-        self.can_send = zmq_type in (zmq.PUSH, zmq.PUB)
-        self.can_sub = zmq_type in (zmq.SUB, )
-
-        # Support list, str, & None for subscribe arg (cast to list)
-        do_sub = {
-            list: subscribe,
-            str: [subscribe],
-            type(None): []
-        }[type(subscribe)]
-
-        for f in do_sub:
-            self.subscribe(f)
-
-        str_data = {'addr': addr, 'type': self.socket_s(),
-                    'subscribe': subscribe, 'bind': bind}
-
-        LOG.debug("Connecting to %(addr)s with %(type)s", str_data)
-        LOG.debug("-> Subscribed to %(subscribe)s", str_data)
-        LOG.debug("-> bind: %(bind)s", str_data)
-
-        try:
-            if bind:
-                self.sock.bind(addr)
-            else:
-                self.sock.connect(addr)
-        except Exception:
-            raise RPCException(_("Could not open socket."))
-
-    def socket_s(self):
-        """Get socket type as string."""
-        t_enum = ('PUSH', 'PULL', 'PUB', 'SUB', 'REP', 'REQ', 'ROUTER',
-                  'DEALER')
-        return dict(map(lambda t: (getattr(zmq, t), t), t_enum))[self.type]
-
-    def subscribe(self, msg_filter):
-        """Subscribe."""
-        if not self.can_sub:
-            raise RPCException("Cannot subscribe on this socket.")
-        LOG.debug("Subscribing to %s", msg_filter)
-
-        try:
-            arg = msg_filter
-            if six.PY3:
-                arg = arg.encode('utf-8')
-            self.sock.setsockopt(zmq.SUBSCRIBE, arg)
-        except Exception:
-            return
-
-        self.subscriptions.append(msg_filter)
-
-    def unsubscribe(self, msg_filter):
-        """Unsubscribe."""
-        if msg_filter not in self.subscriptions:
-            return
-        arg = msg_filter
-        if six.PY3:
-            arg = arg.encode('utf-8')
-        self.sock.setsockopt(zmq.UNSUBSCRIBE, arg)
-        self.subscriptions.remove(msg_filter)
-
-    @property
-    def closed(self):
-        return self.sock is None or self.sock.closed
-
-    def close(self):
-        if self.sock is None or self.sock.closed:
-            return
-
-        # We must unsubscribe, or we'll leak descriptors.
-        if self.subscriptions:
-            for f in self.subscriptions:
-                try:
-                    self.sock.setsockopt(zmq.UNSUBSCRIBE, f)
-                except Exception:
-                    pass
-            self.subscriptions = []
-
-        try:
-            # Default is to linger
-            self.sock.close()
-            self.ctxt.term()
-        except Exception:
-            # While this is a bad thing to happen,
-            # it would be much worse if some of the code calling this
-            # were to fail. For now, lets log, and later evaluate
-            # if we can safely raise here.
-            LOG.error("ZeroMQ socket could not be closed.")
-        self.sock = None
-
-    def recv(self, **kwargs):
-        if not self.can_recv:
-            raise RPCException(_("You cannot recv on this socket."))
-        return self.sock.recv_multipart(**kwargs)
-
-    def send(self, data, **kwargs):
-        if not self.can_send:
-            raise RPCException(_("You cannot send on this socket."))
-        self.sock.send_multipart(data, **kwargs)
-
-
-class ZmqClient(object):
-    """Client for ZMQ sockets."""
-
-    def __init__(self, addr, ctxt=None):
-        self.address = addr
-        self.outq = ZmqSocket(addr, zmq.PUSH, bind=False, ctxt=ctxt)
-
-    def cast(self, msg_id, topic, data, envelope):
-        msg_id = msg_id or '0'
-
-        if six.PY3:
-            msg_id = msg_id.encode('utf-8')
-
-        if not envelope:
-            data = _serialize(data)
-            if six.PY3:
-                data = data.encode('utf-8')
-            data = (msg_id, topic, b'cast', data)
-            self.outq.send([bytes(item) for item in data])
-            return
-
-        rpc_envelope = rpc_common.serialize_msg(data[1])
-        zmq_msg = moves.reduce(lambda x, y: x + y, rpc_envelope.items())
-        data = (msg_id, topic, b'impl_zmq_v2', data[0]) + zmq_msg
-        self.outq.send([bytes(item) for item in data])
-
-    def close(self):
-        self.outq.close()
-
-
-class ZmqClientContext(object):
-    """This is essentially a wrapper around ZmqClient that supports 'with'.
-    It can also return a new ZmqClient, or one from a pool.
-
-    The function will also catch when an instance of this class is to be
-    deleted.  With that we can return ZmqClients to the pool on exceptions
-    and so forth without making the caller be responsible for catching them.
-    If possible the function makes sure to return a client to the pool.
-
-    Based on amqp.ConnectionContext.
-    """
-
-    def __init__(self, address, connection_pool=None, pooled=False):
-        self.connection = None
-        self.connection_pool = connection_pool
-        self.pooled = pooled
-        if self.pooled and self.connection_pool is not None:
-            self.connection = self.connection_pool.get(address)
-        else:
-            self.connection = ZmqClient(address)
-
-    def __enter__(self):
-        """When with ZmqClientContext() is used, return self."""
-        return self
-
-    def _done(self):
-        """If the client came from a pool, clean it up and put it back.
-        If it did not come from a pool, close it.
-        """
-        if self.connection:
-            if self.pooled and self.connection_pool is not None:
-                # Reset the connection so it's ready for the next caller
-                # to grab from the pool
-                self.connection_pool.put(self.connection)
-            else:
-                try:
-                    self.connection.close()
-                except Exception:
-                    pass
-            self.connection = None
-
-    def __exit__(self, exc_type, exc_value, tb):
-        """End of 'with' statement.  We're done here."""
-        self._done()
-
-    def __del__(self):
-        """Caller is done with this client.  Make sure we cleaned up."""
-        self._done()
-
-    def close(self):
-        """Caller is done with this client."""
-        self._done()
-
-    def __getattr__(self, key):
-        """Proxy all other calls to the ZmqClient instance."""
-        if self.connection:
-            return getattr(self.connection, key)
-        else:
-            raise rpc_common.InvalidRPCConnectionReuse()
-
-
-class RpcContext(rpc_common.CommonRpcContext):
-    """Context that supports replying to a rpc.call."""
-    def __init__(self, **kwargs):
-        self.replies = []
-        super(RpcContext, self).__init__(**kwargs)
-
-    def deepcopy(self):
-        values = self.to_dict()
-        values['replies'] = self.replies
-        return self.__class__(**values)
-
-    def reply(self, reply=None, failure=None, ending=False):
-        if ending:
-            return
-        self.replies.append(reply)
-
-    @classmethod
-    def marshal(self, ctx):
-        if not isinstance(ctx, dict):
-            ctx_data = ctx.to_dict()
-        else:
-            ctx_data = ctx
-        return _serialize(ctx_data)
-
-    @classmethod
-    def unmarshal(self, data):
-        return RpcContext.from_dict(_deserialize(data))
-
-
-class InternalContext(object):
-    """Used by ConsumerBase as a private context for - methods."""
-
-    def __init__(self, proxy):
-        self.proxy = proxy
-        self.msg_waiter = None
-
-    def _get_response(self, ctx, proxy, topic, data):
-        """Process a curried message and cast the result to topic."""
-        LOG.debug("Running func with context: %s", ctx.to_dict())
-        data.setdefault('version', None)
-        data.setdefault('args', {})
-
-        try:
-            if not data.get("method"):
-                raise KeyError
-            result = proxy.dispatch(ctx, data)
-            return ConsumerBase.normalize_reply(result, ctx.replies)
-        except greenlet.GreenletExit:
-            # ignore these since they are just from shutdowns
-            pass
-        except rpc_common.ClientException as e:
-            LOG.debug("Expected exception during message handling (%s)",
-                      e._exc_info[1])
-            return {'exc':
-                    rpc_common.serialize_remote_exception(e._exc_info,
-                                                          log_failure=False)}
-        except Exception:
-            LOG.error(_LE("Exception during message handling"))
-            return {'exc':
-                    rpc_common.serialize_remote_exception(sys.exc_info())}
-
-    def reply(self, driver, ctx, proxy,
-              msg_id=None, context=None, topic=None, msg=None):
-        """Reply to a casted call."""
-        # NOTE(ewindisch): context kwarg exists for Grizzly compat.
-        #                  this may be able to be removed earlier than
-        #                  'I' if ConsumerBase.process were refactored.
-        if type(msg) is list:
-            payload = msg[-1]
-        else:
-            payload = msg
-
-        response = ConsumerBase.normalize_reply(
-            self._get_response(ctx, proxy, topic, payload),
-            ctx.replies)
-
-        LOG.debug("Sending reply")
-        _multi_send(driver, _cast, ctx, topic, {
-            'method': '-process_reply',
-            'args': {
-                'msg_id': msg_id,  # Include for Folsom compat.
-                'response': response
-            }
-        }, _msg_id=msg_id, pooled=True)
-
-
-class ConsumerBase(object):
-    """Base Consumer."""
-
-    def __init__(self, driver):
-        self.driver = driver
-        self.private_ctx = InternalContext(None)
-
-    @classmethod
-    def normalize_reply(self, result, replies):
-        # TODO(ewindisch): re-evaluate and document this method.
-        if isinstance(result, types.GeneratorType):
-            return list(result)
-        elif replies:
-            return replies
-        else:
-            return [result]
-
-    def process(self, proxy, ctx, data):
-        data.setdefault('version', None)
-        data.setdefault('args', {})
-
-        # Method starting with - are
-        # processed internally. (non-valid method name)
-        method = data.get('method')
-        # Internal method
-        # uses internal context for safety.
-        if method == '-reply':
-            self.private_ctx.reply(self.driver, ctx, proxy, **data['args'])
-            return
-
-        proxy.dispatch(ctx, data)
-
-
-class ZmqBaseReactor(ConsumerBase):
-    """A consumer class implementing a centralized casting broker (PULL-PUSH).
-
-    Used for RoundRobin requests.
-    """
-
-    def __init__(self, conf, driver=None):
-        super(ZmqBaseReactor, self).__init__(driver)
-
-        self.driver = driver
-        self.proxies = {}
-        self.threads = []
-        self.sockets = []
-        self.subscribe = {}
-
-        self.pool = eventlet.greenpool.GreenPool(
-            conf.executor_thread_pool_size)
-
-    def register(self, proxy, in_addr, zmq_type_in,
-                 in_bind=True, subscribe=None):
-
-        LOG.info(_LI("Registering reactor"))
-
-        if zmq_type_in not in (zmq.PULL, zmq.SUB):
-            raise RPCException("Bad input socktype")
-
-        # Items push in.
-        inq = ZmqSocket(in_addr, zmq_type_in, bind=in_bind,
-                        subscribe=subscribe)
-
-        self.proxies[inq] = proxy
-        self.sockets.append(inq)
-
-        LOG.info(_LI("In reactor registered"))
-
-    def consume_in_thread(self):
-        def _consume(sock):
-            LOG.info(_LI("Consuming socket"))
-            while not sock.closed:
-                self.consume(sock)
-
-        for k in self.proxies.keys():
-            self.threads.append(
-                self.pool.spawn(_consume, k)
-            )
-
-    def wait(self):
-        for t in self.threads:
-            t.wait()
-
-    def close(self):
-        for t in self.threads:
-            t.kill()
-
-        for s in self.sockets:
-            s.close()
-
-
-class ZmqProxy(ZmqBaseReactor):
-    """A consumer class implementing a topic-based proxy.
-
-    Forwards to IPC sockets.
-    """
-
-    def __init__(self, conf):
-        super(ZmqProxy, self).__init__(conf)
-        pathsep = set((os.path.sep or '', os.path.altsep or '', '/', '\\'))
-        self.badchars = re.compile(r'[%s]' % re.escape(''.join(pathsep)))
-
-        self.topic_proxy = {}
-
-    def consume(self, sock):
-        ipc_dir = CONF.rpc_zmq_ipc_dir
-
-        data = sock.recv(copy=False)
-        topic = data[1].bytes
-        if six.PY3:
-            topic = topic.decode('utf-8')
-
-        if topic.startswith('fanout~'):
-            sock_type = zmq.PUB
-            topic = topic.split('.', 1)[0]
-        elif topic.startswith('zmq_replies'):
-            sock_type = zmq.PUB
-        else:
-            sock_type = zmq.PUSH
-
-        if topic not in self.topic_proxy:
-            def publisher(waiter):
-                LOG.info(_LI("Creating proxy for topic: %s"), topic)
-
-                try:
-                    # The topic is received over the network,
-                    # don't trust this input.
-                    if self.badchars.search(topic) is not None:
-                        emsg = _("Topic contained dangerous characters.")
-                        LOG.warn(emsg)
-                        raise RPCException(emsg)
-
-                    out_sock = ZmqSocket("ipc://%s/zmq_topic_%s" %
-                                         (ipc_dir, topic),
-                                         sock_type, bind=True)
-                except RPCException:
-                    waiter.send_exception(*sys.exc_info())
-                    return
-
-                self.topic_proxy[topic] = eventlet.queue.LightQueue(
-                    CONF.rpc_zmq_topic_backlog)
-                self.sockets.append(out_sock)
-
-                # It takes some time for a pub socket to open,
-                # before we can have any faith in doing a send() to it.
-                if sock_type == zmq.PUB:
-                    eventlet.sleep(.5)
-
-                waiter.send(True)
-
-                while(True):
-                    data = self.topic_proxy[topic].get()
-                    out_sock.send(data, copy=False)
-
-            wait_sock_creation = eventlet.event.Event()
-            eventlet.spawn(publisher, wait_sock_creation)
-
-            try:
-                wait_sock_creation.wait()
-            except RPCException:
-                LOG.error(_LE("Topic socket file creation failed."))
-                return
-
-        try:
-            self.topic_proxy[topic].put_nowait(data)
-        except eventlet.queue.Full:
-            LOG.error(_LE("Local per-topic backlog buffer full for topic "
-                          "%s. Dropping message."), topic)
-
-    def consume_in_thread(self):
-        """Runs the ZmqProxy service."""
-        ipc_dir = CONF.rpc_zmq_ipc_dir
-        consume_in = "tcp://%s:%s" % \
-            (CONF.rpc_zmq_bind_address,
-             CONF.rpc_zmq_port)
-        consumption_proxy = InternalContext(None)
-
-        try:
-            os.makedirs(ipc_dir)
-        except os.error:
-            if not os.path.isdir(ipc_dir):
-                with excutils.save_and_reraise_exception():
-                    LOG.error(_LE("Required IPC directory does not exist at"
-                                  " %s"), ipc_dir)
-        try:
-            self.register(consumption_proxy,
-                          consume_in,
-                          zmq.PULL)
-        except zmq.ZMQError:
-            if os.access(ipc_dir, os.X_OK):
-                with excutils.save_and_reraise_exception():
-                    LOG.error(_LE("Permission denied to IPC directory at"
-                                  " %s"), ipc_dir)
-            with excutils.save_and_reraise_exception():
-                LOG.error(_LE("Could not create ZeroMQ receiver daemon. "
-                              "Socket may already be in use."))
-
-        super(ZmqProxy, self).consume_in_thread()
-
-
-def unflatten_envelope(packenv):
-    """Unflattens the RPC envelope.
-
-    Takes a list and returns a dictionary.
-    i.e. [1,2,3,4] => {1: 2, 3: 4}
-    """
-    i = iter(packenv)
-    h = {}
-    try:
-        while True:
-            k = six.next(i)
-            h[k] = six.next(i)
-    except StopIteration:
-        return h
-
-
-class ZmqReactor(ZmqBaseReactor):
-    """A consumer class implementing a consumer for messages.
-
-    Can also be used as a 1:1 proxy
-    """
-
-    def __init__(self, conf, driver):
-        super(ZmqReactor, self).__init__(conf, driver)
-
-    def consume(self, sock):
-        # TODO(ewindisch): use zero-copy (i.e. references, not copying)
-        data = sock.recv()
-        LOG.debug("CONSUMER RECEIVED DATA: %s", data)
-
-        proxy = self.proxies[sock]
-
-        if data[2] == b'cast':  # Legacy protocol
-            packenv = data[3]
-
-            ctx, msg = _deserialize(packenv)
-            request = rpc_common.deserialize_msg(msg)
-            ctx = RpcContext.unmarshal(ctx)
-        elif data[2] == b'impl_zmq_v2':
-            packenv = data[4:]
-
-            msg = unflatten_envelope(packenv)
-            request = rpc_common.deserialize_msg(msg)
-
-            # Unmarshal only after verifying the message.
-            ctx = RpcContext.unmarshal(data[3])
-        else:
-            LOG.error(_LE("ZMQ Envelope version unsupported or unknown."))
-            return
-
-        self.pool.spawn_n(self.process, proxy, ctx, request)
-
-
-class Connection(rpc_common.Connection):
-    """Manages connections and threads."""
-
-    def __init__(self, conf, driver):
-        self.topics = []
-        self.reactor = ZmqReactor(conf, driver)
-
-    def create_consumer(self, topic, proxy, fanout=False):
-        # Register with matchmaker.
-        _get_matchmaker().register(topic, CONF.rpc_zmq_host)
-
-        # Subscription scenarios
-        if fanout:
-            sock_type = zmq.SUB
-            subscribe = ('', fanout)[type(fanout) == str]
-            topic = 'fanout~' + topic.split('.', 1)[0]
-        else:
-            sock_type = zmq.PULL
-            subscribe = None
-            topic = '.'.join((topic.split('.', 1)[0], CONF.rpc_zmq_host))
-
-        if topic in self.topics:
-            LOG.info(_LI("Skipping topic registration. Already registered."))
-            return
-
-        # Receive messages from (local) proxy
-        inaddr = "ipc://%s/zmq_topic_%s" % \
-            (CONF.rpc_zmq_ipc_dir, topic)
-
-        LOG.debug("Consumer is a zmq.%s",
-                  ['PULL', 'SUB'][sock_type == zmq.SUB])
-
-        self.reactor.register(proxy, inaddr, sock_type,
-                              subscribe=subscribe, in_bind=False)
-        self.topics.append(topic)
-
-    def close(self):
-        mm = _get_matchmaker()
-        mm.stop_heartbeat()
-        for topic in self.topics:
-            try:
-                mm.unregister(topic, CONF.rpc_zmq_host)
-            except Exception as err:
-                LOG.error(_LE('Unable to unregister topic %(topic)s'
-                              ' from matchmaker: %(err)s') %
-                          {'topic': topic, 'err': err})
-
-        self.reactor.close()
-        self.topics = []
-
-    def wait(self):
-        self.reactor.wait()
-
-    def consume_in_thread(self):
-        _get_matchmaker().start_heartbeat()
-        self.reactor.consume_in_thread()
-
-
-def _cast(driver, addr, context, topic, msg, timeout=None, envelope=False,
-          _msg_id=None, allowed_remote_exmods=None, pooled=False):
-    allowed_remote_exmods = allowed_remote_exmods or []
-    timeout_cast = timeout or CONF.rpc_cast_timeout
-    payload = [RpcContext.marshal(context), msg]
-    if six.PY3:
-        topic = topic.encode('utf-8')
-
-    with Timeout(timeout_cast, exception=rpc_common.Timeout):
-        with driver.get_connection(addr, pooled) as conn:
-            try:
-                # assumes cast can't return an exception
-                conn.cast(_msg_id, topic, payload, envelope)
-            except zmq.ZMQError:
-                raise RPCException("Cast failed. ZMQ Socket Exception")
-
-
-def _call(driver, addr, context, topic, msg, timeout=None,
-          envelope=False, allowed_remote_exmods=None, pooled=False):
-    allowed_remote_exmods = allowed_remote_exmods or []
-    # timeout_response is how long we wait for a response
-    timeout = timeout or CONF.rpc_response_timeout
-
-    # The msg_id is used to track replies.
-    msg_id = uuid.uuid4().hex
-
-    # Replies always come into the reply service.
-    reply_topic = "zmq_replies.%s" % CONF.rpc_zmq_host
-
-    LOG.debug("Creating payload")
-    # Curry the original request into a reply method.
-    mcontext = RpcContext.marshal(context)
-    payload = {
-        'method': '-reply',
-        'args': {
-            'msg_id': msg_id,
-            'topic': reply_topic,
-            # TODO(ewindisch): safe to remove mcontext in I.
-            'msg': [mcontext, msg]
-        }
-    }
-
-    LOG.debug("Creating queue socket for reply waiter")
-
-    # Messages arriving async.
-    # TODO(ewindisch): have reply consumer with dynamic subscription mgmt
-    with Timeout(timeout, exception=rpc_common.Timeout):
-        try:
-            msg_waiter = ZmqSocket(
-                "ipc://%s/zmq_topic_zmq_replies.%s" %
-                (CONF.rpc_zmq_ipc_dir,
-                 CONF.rpc_zmq_host),
-                zmq.SUB, subscribe=msg_id, bind=False
-            )
-
-            LOG.debug("Sending cast: %s", topic)
-            _cast(driver, addr, context, topic, payload, envelope=envelope,
-                  pooled=pooled)
-
-            LOG.debug("Cast sent; Waiting reply")
-            # Blocks until receives reply
-            msg = msg_waiter.recv()
-            if msg is None:
-                raise rpc_common.Timeout()
-            LOG.debug("Received message: %s", msg)
-            LOG.debug("Unpacking response")
-
-            if msg[2] == b'cast':  # Legacy version
-                raw_msg = _deserialize(msg[-1])[-1]
-            elif msg[2] == b'impl_zmq_v2':
-                rpc_envelope = unflatten_envelope(msg[4:])
-                raw_msg = rpc_common.deserialize_msg(rpc_envelope)
-            else:
-                raise rpc_common.UnsupportedRpcEnvelopeVersion(
-                    _("Unsupported or unknown ZMQ envelope returned."))
-
-            responses = raw_msg['args']['response']
-        # ZMQError trumps the Timeout error.
-        except zmq.ZMQError:
-            raise RPCException("ZMQ Socket Error")
-        except (IndexError, KeyError):
-            raise RPCException(_("RPC Message Invalid."))
-        finally:
-            if 'msg_waiter' in vars():
-                msg_waiter.close()
-
-    # It seems we don't need to do all of the following,
-    # but perhaps it would be useful for multicall?
-    # One effect of this is that we're checking all
-    # responses for Exceptions.
-    for resp in responses:
-        if isinstance(resp, dict) and 'exc' in resp:
-            raise rpc_common.deserialize_remote_exception(
-                resp['exc'], allowed_remote_exmods)
-
-    return responses[-1]
-
-
-def _multi_send(driver, method, context, topic, msg, timeout=None,
-                envelope=False, _msg_id=None, allowed_remote_exmods=None,
-                pooled=False):
-    """Wraps the sending of messages.
-
-    Dispatches to the matchmaker and sends message to all relevant hosts.
-    """
-    allowed_remote_exmods = allowed_remote_exmods or []
-    conf = CONF
-    LOG.debug(' '.join(map(pformat, (topic, msg))))
-
-    queues = _get_matchmaker().queues(topic)
-    LOG.debug("Sending message(s) to: %s", queues)
-
-    # Don't stack if we have no matchmaker results
-    if not queues:
-        warn_log = _LW("No matchmaker results. Not sending.")
-
-        if method.__name__ == '_cast':
-            LOG.warn(warn_log)
-            return
-
-        # While not strictly a timeout, callers know how to handle
-        # this exception and a timeout isn't too big a lie.
-        raise rpc_common.Timeout(warn_log)
-
-    # This supports brokerless fanout (addresses > 1)
-    return_val = None
-    for queue in queues:
-        _topic, ip_addr = queue
-        _addr = "tcp://%s:%s" % (ip_addr, conf.rpc_zmq_port)
-
-        if method.__name__ == '_cast':
-            eventlet.spawn_n(method, driver, _addr, context,
-                             _topic, msg, timeout, envelope, _msg_id,
-                             None, pooled)
-        else:
-            return_val = method(driver, _addr, context, _topic, msg, timeout,
-                                envelope, allowed_remote_exmods, pooled)
-
-    return return_val
-
-
-def _get_matchmaker(*args, **kwargs):
-    global matchmaker
-    mm_name = CONF.rpc_zmq_matchmaker
-
-    # Back compatibility for old class names
-    mm_mapping = {
-        'oslo_messaging._drivers.matchmaker_redis.MatchMakerRedis': 'redis',
-        'oslo_messaging._drivers.matchmaker_ring.MatchMakerRing': 'ring',
-        'oslo_messaging._drivers.matchmaker.MatchMakerLocalhost': 'local',
-        'oslo.messaging._drivers.matchmaker_redis.MatchMakerRedis': 'redis',
-        'oslo.messaging._drivers.matchmaker_ring.MatchMakerRing': 'ring',
-        'oslo.messaging._drivers.matchmaker.MatchMakerLocalhost': 'local'}
-    if mm_name in mm_mapping:
-        LOG.warn(_LW('rpc_zmq_matchmaker = %(old_val)s is deprecated. '
-                     'It is suggested to change the value to %(new_val)s.'),
-                 {'old_val': mm_name, 'new_val': mm_mapping[mm_name]})
-        mm_name = mm_mapping[mm_name]
-
-    if not matchmaker:
-        mgr = driver.DriverManager('oslo.messaging.zmq.matchmaker',
-                                   mm_name)
-        matchmaker = mgr.driver(*args, **kwargs)
-    return matchmaker
-
-
-class ZmqIncomingMessage(base.IncomingMessage):
-
-    ReceivedReply = collections.namedtuple(
-        'ReceivedReply', ['reply', 'failure', 'log_failure'])
-
-    def __init__(self, listener, ctxt, message):
-        super(ZmqIncomingMessage, self).__init__(listener, ctxt, message)
-        self.condition = threading.Condition()
-        self.received = None
-
-    def reply(self, reply=None, failure=None, log_failure=True):
-        self.received = self.ReceivedReply(reply, failure, log_failure)
-        with self.condition:
-            self.condition.notify()
-
-    def requeue(self):
-        LOG.debug("WARNING: requeue not supported")
-
-
-class ZmqListener(base.Listener):
-
-    def __init__(self, driver):
-        super(ZmqListener, self).__init__(driver)
-        self.incoming_queue = moves.queue.Queue()
-
-    def dispatch(self, ctxt, message):
-        incoming = ZmqIncomingMessage(self,
-                                      ctxt.to_dict(),
-                                      message)
-
-        self.incoming_queue.put(incoming)
-
-        with incoming.condition:
-            incoming.condition.wait()
-
-        assert incoming.received
-
-        if incoming.received.failure:
-            raise incoming.received.failure
-        else:
-            return incoming.received.reply
-
-    def poll(self, timeout=None):
-        try:
-            return self.incoming_queue.get(timeout=timeout)
-        except six.moves.queue.Empty:
-            # timeout
-            return None
-
-
-class ZmqClientPool(pool.Pool):
-    """Class that implements a pool of Zmq Clients for a single endpoint"""
-    def __init__(self, conf, address, connection_cls, ctxt):
-        self.connection_cls = connection_cls
-        self.ctxt = ctxt
-        self.address = address
-        super(ZmqClientPool, self).__init__(conf.rpc_conn_pool_size)
-
-    def create(self):
-        LOG.debug('Pool creating new ZMQ connection for %s' % self.address)
-        return self.connection_cls(self.address, self.ctxt)
-
-    def empty(self):
-        for item in self.iter_free():
-            item.close()
-=======
 
     cfg.IntOpt('rpc_poll_timeout',
                default=1,
                help='The default number of seconds that poll should wait. '
                     'Poll raises timeout exception when timeout expired.'),
 ]
->>>>>>> fed1f734
 
 
 class LazyDriverItem(object):
@@ -1008,18 +125,7 @@
 
     def __init__(self, conf, url, default_exchange=None,
                  allowed_remote_exmods=None):
-<<<<<<< HEAD
-        if not zmq:
-            raise ImportError("Failed to import eventlet.green.zmq")
-        conf.register_opts(zmq_opts)
-        conf.register_opts(impl_pooledexecutor._pool_opts)
-        conf.register_opts(base.base_opts)
-
-        super(ZmqDriver, self).__init__(conf, url, default_exchange,
-                                        allowed_remote_exmods)
-=======
         """Construct ZeroMQ driver.
->>>>>>> fed1f734
 
         Intialize driver options.
 
@@ -1038,7 +144,8 @@
         :type allowed_remote_exmods: list
         """
         conf.register_opts(zmq_opts)
-        conf.register_opts(executor_base._pool_opts)
+        conf.register_opts(impl_pooledexecutor._pool_opts)
+        conf.register_opts(base.base_opts)
         self.conf = conf
         self.allowed_remote_exmods = allowed_remote_exmods
 
