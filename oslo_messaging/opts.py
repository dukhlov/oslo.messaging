--- conflicted
+++ resolved
@@ -26,12 +26,8 @@
 from oslo_messaging._drivers import impl_rabbit
 from oslo_messaging._drivers import impl_zmq
 from oslo_messaging._drivers.protocols.amqp import opts as amqp_opts
-<<<<<<< HEAD
+from oslo_messaging._drivers.zmq_driver.matchmaker import matchmaker_redis
 from oslo_messaging._executors import impl_pooledexecutor
-=======
-from oslo_messaging._drivers.zmq_driver.matchmaker import matchmaker_redis
-from oslo_messaging._executors import base
->>>>>>> fed1f734
 from oslo_messaging.notify import notifier
 from oslo_messaging.rpc import client
 from oslo_messaging import transport
@@ -39,12 +35,8 @@
 _global_opt_lists = [
     drivers_base.base_opts,
     impl_zmq.zmq_opts,
-<<<<<<< HEAD
-    matchmaker.matchmaker_opts,
+    matchmaker_redis.matchmaker_redis_opts,
     impl_pooledexecutor._pool_opts,
-=======
-    base._pool_opts,
->>>>>>> fed1f734
     notifier._notifier_opts,
     client._client_opts,
     transport._transport_opts,
